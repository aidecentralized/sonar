--- conflicted
+++ resolved
@@ -61,35 +61,18 @@
     """
     expansion = 1
 
-<<<<<<< HEAD
+
     def __init__(self, inplanes, planes, stride=1, downsample=None, groups=1,
                  base_width=64, dilation=1, norm_layer=None):
-        super().__init__()
-=======
-    def __init__(
-        self,
-        inplanes,
-        planes,
-        stride=1,
-        downsample=None,
-        groups=1,
-        base_width=64,
-        dilation=1,
-        norm_layer=None,
-    ):
         super(BasicBlock, self).__init__()
->>>>>>> 63f9d4eb
+
         if norm_layer is None:
             norm_layer = nn.BatchNorm2d
         if groups != 1 or base_width != 64:
             raise ValueError("BasicBlock only supports groups=1 and base_width=64")
         if dilation > 1:
             raise NotImplementedError("Dilation > 1 not supported in BasicBlock")
-<<<<<<< HEAD
-=======
-        # Both self.conv1 and self.downsample layers downsample the input when
-        # stride != 1
->>>>>>> 63f9d4eb
+
         self.conv1 = conv3x3(inplanes, planes, stride)
         self.bn1 = norm_layer(planes)
         self.relu = nn.ReLU(inplace=True)
@@ -121,32 +104,14 @@
     """
     expansion = 4
 
-<<<<<<< HEAD
+
     def __init__(self, inplanes, planes, stride=1, downsample=None, groups=1,
                  base_width=64, dilation=1, norm_layer=None):
-        super().__init__()
+        super(Bottleneck, self).__init__()
         if norm_layer is None:
             norm_layer = nn.BatchNorm2d
         width = int(planes * (base_width / 64.)) * groups
-=======
-    def __init__(
-        self,
-        inplanes,
-        planes,
-        stride=1,
-        downsample=None,
-        groups=1,
-        base_width=64,
-        dilation=1,
-        norm_layer=None,
-    ):
-        super(Bottleneck, self).__init__()
-        if norm_layer is None:
-            norm_layer = nn.BatchNorm2d
-        width = int(planes * (base_width / 64.0)) * groups
-        # Both self.conv2 and self.downsample layers downsample the input when
-        # stride != 1
->>>>>>> 63f9d4eb
+
         self.conv1 = conv1x1(inplanes, width)
         self.bn1 = norm_layer(width)
         self.conv2 = conv3x3(width, width, stride, groups, dilation)
@@ -178,29 +143,15 @@
 
 
 class ResNet(nn.Module):
-<<<<<<< HEAD
+
     """
     A ResNet model.
     """
     def __init__(self, block, layers, num_classes=1000, zero_init_residual=False,
                  groups=1, width_per_group=64, replace_stride_with_dilation=None,
                  norm_layer=None):
-        super().__init__()
-=======
-
-    def __init__(
-        self,
-        block,
-        layers,
-        num_classes=1000,
-        zero_init_residual=False,
-        groups=1,
-        width_per_group=64,
-        replace_stride_with_dilation=None,
-        norm_layer=None,
-    ):
         super(ResNet, self).__init__()
->>>>>>> 63f9d4eb
+
         if norm_layer is None:
             norm_layer = nn.BatchNorm2d
         self._norm_layer = norm_layer
@@ -241,13 +192,12 @@
                 nn.init.constant_(m.weight, 1)
                 nn.init.constant_(m.bias, 0)
 
-<<<<<<< HEAD
-=======
+
         # Zero-initialize the last BN in each residual branch,
         # so that the residual branch starts with zeros, and each residual block behaves like an identity.
         # This improves the model by 0.2~0.3% according to
         # https://arxiv.org/abs/1706.02677
->>>>>>> 63f9d4eb
+
         if zero_init_residual:
             for m in self.modules():
                 if isinstance(m, Bottleneck):
@@ -286,23 +236,11 @@
         )
         self.inplanes = planes * block.expansion
         for _ in range(1, blocks):
-<<<<<<< HEAD
+
             layers.append(block(self.inplanes, planes, groups=self.groups,
                                 base_width=self.base_width, dilation=self.dilation,
                                 norm_layer=norm_layer))
-=======
-            layers.append(
-                block(
-                    self.inplanes,
-                    planes,
-                    groups=self.groups,
-                    base_width=self.base_width,
-                    dilation=self.dilation,
-                    norm_layer=norm_layer,
-                )
-            )
-
->>>>>>> 63f9d4eb
+
         return nn.Sequential(*layers)
 
     def _forward_impl(self, x, position, return_features):
@@ -311,10 +249,7 @@
             x = self.bn1(x)
             x = self.relu(x)
             x = self.maxpool(x)
-<<<<<<< HEAD
-=======
-
->>>>>>> 63f9d4eb
+
         if position <= 1:
             x = self.layer1(x)
         if position <= 2:
@@ -332,10 +267,7 @@
         return x
 
     def forward(self, x, position, return_features=False):
-<<<<<<< HEAD
         """Forward pass for the ResNet model."""
-=======
->>>>>>> 63f9d4eb
         return self._forward_impl(x, position, return_features=return_features)
 
 
@@ -351,10 +283,7 @@
 ):
     if num_channels != 3:
         raise ValueError("Only 3 channels supported for now")
-<<<<<<< HEAD
-=======
-
->>>>>>> 63f9d4eb
+
     if num_classes != 1000 and pretrained:
         model = ResNet(block, layers, num_classes=1000, **kwargs)
         state_dict = load_state_dict_from_url(model_urls[arch], progress=progress)
@@ -375,11 +304,9 @@
         pretrained (bool): If True, returns a model pre-trained on ImageNet
         progress (bool): If True, displays a progress bar of the download to stderr
     """
-<<<<<<< HEAD
+
     return _resnet('resnet18', BasicBlock, [2, 2, 2, 2], pretrained, progress, **kwargs)
-=======
-    return _resnet("resnet18", BasicBlock, [2, 2, 2, 2], pretrained, progress, **kwargs)
->>>>>>> 63f9d4eb
+
 
 
 def resnet34(pretrained=False, progress=True, **kwargs):
@@ -389,11 +316,9 @@
         pretrained (bool): If True, returns a model pre-trained on ImageNet
         progress (bool): If True, displays a progress bar of the download to stderr
     """
-<<<<<<< HEAD
+
     return _resnet('resnet34', BasicBlock, [3, 4, 6, 3], pretrained, progress, **kwargs)
-=======
-    return _resnet("resnet34", BasicBlock, [3, 4, 6, 3], pretrained, progress, **kwargs)
->>>>>>> 63f9d4eb
+
 
 
 def resnet50(pretrained=False, progress=True, **kwargs):
@@ -403,11 +328,9 @@
         pretrained (bool): If True, returns a model pre-trained on ImageNet
         progress (bool): If True, displays a progress bar of the download to stderr
     """
-<<<<<<< HEAD
+
     return _resnet('resnet50', Bottleneck, [3, 4, 6, 3], pretrained, progress, **kwargs)
-=======
-    return _resnet("resnet50", Bottleneck, [3, 4, 6, 3], pretrained, progress, **kwargs)
->>>>>>> 63f9d4eb
+
 
 
 def resnet101(pretrained=False, progress=True, **kwargs):
@@ -417,13 +340,9 @@
         pretrained (bool): If True, returns a model pre-trained on ImageNet
         progress (bool): If True, displays a progress bar of the download to stderr
     """
-<<<<<<< HEAD
+
     return _resnet('resnet101', Bottleneck, [3, 4, 23, 3], pretrained, progress, **kwargs)
-=======
-    return _resnet(
-        "resnet101", Bottleneck, [3, 4, 23, 3], pretrained, progress, **kwargs
-    )
->>>>>>> 63f9d4eb
+
 
 
 def resnet152(pretrained=False, progress=True, **kwargs):
@@ -433,13 +352,9 @@
         pretrained (bool): If True, returns a model pre-trained on ImageNet
         progress (bool): If True, displays a progress bar of the download to stderr
     """
-<<<<<<< HEAD
+
     return _resnet('resnet152', Bottleneck, [3, 8, 36, 3], pretrained, progress, **kwargs)
-=======
-    return _resnet(
-        "resnet152", Bottleneck, [3, 8, 36, 3], pretrained, progress, **kwargs
-    )
->>>>>>> 63f9d4eb
+
 
 
 def resnext50_32x4d(pretrained=False, progress=True, **kwargs):
@@ -449,17 +364,11 @@
         pretrained (bool): If True, returns a model pre-trained on ImageNet
         progress (bool): If True, displays a progress bar of the download to stderr
     """
-<<<<<<< HEAD
+
     kwargs['groups'] = 32
     kwargs['width_per_group'] = 4
     return _resnet('resnext50_32x4d', Bottleneck, [3, 4, 6, 3], pretrained, progress, **kwargs)
-=======
-    kwargs["groups"] = 32
-    kwargs["width_per_group"] = 4
-    return _resnet(
-        "resnext50_32x4d", Bottleneck, [3, 4, 6, 3], pretrained, progress, **kwargs
-    )
->>>>>>> 63f9d4eb
+
 
 
 def resnext101_32x8d(pretrained=False, progress=True, **kwargs):
@@ -469,17 +378,11 @@
         pretrained (bool): If True, returns a model pre-trained on ImageNet
         progress (bool): If True, displays a progress bar of the download to stderr
     """
-<<<<<<< HEAD
+
     kwargs['groups'] = 32
     kwargs['width_per_group'] = 8
     return _resnet('resnext101_32x8d', Bottleneck, [3, 4, 23, 3], pretrained, progress, **kwargs)
-=======
-    kwargs["groups"] = 32
-    kwargs["width_per_group"] = 8
-    return _resnet(
-        "resnext101_32x8d", Bottleneck, [3, 4, 23, 3], pretrained, progress, **kwargs
-    )
->>>>>>> 63f9d4eb
+
 
 
 def wide_resnet50_2(pretrained=False, progress=True, **kwargs):
@@ -493,15 +396,10 @@
         pretrained (bool): If True, returns a model pre-trained on ImageNet
         progress (bool): If True, displays a progress bar of the download to stderr
     """
-<<<<<<< HEAD
+
     kwargs['width_per_group'] = 64 * 2
     return _resnet('wide_resnet50_2', Bottleneck, [3, 4, 6, 3], pretrained, progress, **kwargs)
-=======
-    kwargs["width_per_group"] = 64 * 2
-    return _resnet(
-        "wide_resnet50_2", Bottleneck, [3, 4, 6, 3], pretrained, progress, **kwargs
-    )
->>>>>>> 63f9d4eb
+
 
 
 def wide_resnet101_2(pretrained=False, progress=True, **kwargs):
@@ -515,12 +413,6 @@
         pretrained (bool): If True, returns a model pre-trained on ImageNet
         progress (bool): If True, displays a progress bar of the download to stderr
     """
-<<<<<<< HEAD
+
     kwargs['width_per_group'] = 64 * 2
     return _resnet('wide_resnet101_2', Bottleneck, [3, 4, 23, 3], pretrained, progress, **kwargs)
-=======
-    kwargs["width_per_group"] = 64 * 2
-    return _resnet(
-        "wide_resnet101_2", Bottleneck, [3, 4, 23, 3], pretrained, progress, **kwargs
-    )
->>>>>>> 63f9d4eb
