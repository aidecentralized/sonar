--- conflicted
+++ resolved
@@ -8,11 +8,7 @@
 from copy import deepcopy
 from pprint import pprint
 import subprocess
-<<<<<<< HEAD
 from typing import Dict, List
-=======
-from typing import List, Any, Dict
->>>>>>> 99c8b51f
 
 from utils.types import ConfigType
 from utils.config_utils import process_config
@@ -23,7 +19,6 @@
 post_hoc_plot: bool = False
 
 # for each experiment key, write the modifications to the config file
-<<<<<<< HEAD
 topologies: Dict[str, Dict[str, int|float|str]] = {
     "ring": {},
     "torus": {},
@@ -79,31 +74,6 @@
     "distribution_dict": { # leave dict empty to disable dropout
         "method": "uniform",  # "uniform", "normal"
         "parameters": {} # "mean": 0.5, "std": 0.1 in case of normal distribution
-=======
-gpu_ids: List[int] = [2, 3, 5, 6]
-exp_dict: Dict[str, Dict] = {
-    "experiment_1": {
-        "algo_config": traditional_fl,
-        "sys_config": grpc_system_config,
-        "algo": {
-            "rounds": 3,
-        },
-        "sys": {
-            "seed": 3,
-            "num_users": 3,
-        },
-    },
-    "experiment_2": {
-        "algo_config": traditional_fl,
-        "sys_config": grpc_system_config,
-        "algo": {
-            "rounds": 4,
-        },
-        "sys": {
-            "seed": 4,
-            "num_users": 4,
-        },
->>>>>>> 99c8b51f
     },
     "dropout_rate": 0.0, # cutoff for dropout: [0,1]
     "dropout_correlation": 0.0, # correlation between dropouts of successive rounds: [0,1]
@@ -243,13 +213,8 @@
 
     # run the post-hoc analysis
     if post_hoc_plot:
-<<<<<<< HEAD
         full_config = process_config(full_config) # type: ignore this populates the results path
         logs_dir = full_config["results_path"] + '/logs/'
-=======
-        full_config: Dict[str, Any]= process_config(full_config) # this populates the results path
-        logs_dir:str = full_config["results_path"] + '/logs/'
->>>>>>> 99c8b51f
 
         # aggregate metrics across all users
         aggregate_metrics_across_users(logs_dir)
