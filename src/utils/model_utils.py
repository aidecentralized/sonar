from collections import OrderedDict
from typing import Any, Tuple, List
import torch
from torch import Tensor
import torch.nn as nn
import torch.nn.functional as F
from torch.utils.data import DataLoader
from torch.nn.parallel import DataParallel

import resnet
import resnet_in

import yolo


class ModelUtils():
    def __init__(self, device: torch.device) -> None:
        self.device = device
<<<<<<< HEAD
        self.dset = None # changed "No" to "None"
=======
>>>>>>> 927fd35d

        self.models_layers_idx = {
            "resnet10": {
                "l1": 17,
                "l2": 35,
                "l3": 53,
                "l4": 71,
                "fc": 73
            },
            "resnet18": {
                "l1": 29,
                "l2": 59,
                "l3": 89,
                "l4": 119,
                "fc": 121
            }
        }

    def get_model(
        self,
        model_name: str,
        dset: str,
        device: torch.device,
        device_ids: List[int],
        pretrained:bool=False,
        **kwargs: Any
    ) -> nn.Module:
        self.dset = dset
        # TODO: add support for loading checkpointed models
        model_name = model_name.lower()
        if model_name == "resnet10":
            if pretrained:
                raise ValueError("Pretrained model not available for resnet10")
            model = resnet.resnet10(**kwargs)
        elif model_name == "resnet18":
            model = resnet_in.resnet18(
                pretrained=True, **kwargs) if pretrained else resnet.resnet18(**kwargs)
        elif model_name == "resnet34":
            model = resnet_in.resnet34(
                pretrained=True, **kwargs) if pretrained else resnet.resnet34(**kwargs)
        elif model_name == "resnet50":
            model = resnet_in.resnet50(
                pretrained=True, **kwargs) if pretrained else resnet.resnet50(**kwargs)
        elif model_name == "yolo":
            model = yolo.yolo(pretrained=False)
        else:
            raise ValueError(f"Model name {model_name} not supported")
        model = model.to(device)
        return model

    def train(self,
    model: nn.Module,
    optim: torch.optim.Optimizer,
    dloader: DataLoader[Any],
    loss_fn: Any,
    device: torch.device,
    test_loader: DataLoader[Any]|None=None,
    **kwargs: Any) -> Tuple[float,
     float]:
        """TODO: generate docstring
        """
        print("started training with dset ", self.dset)
        model.train()

        if self.dset == "pascal":
            mean_loss, acc = self.train_object_detection(
                model,
                optim,
                dloader,
                loss_fn,
                device,
                test_loader=None,
                **kwargs
            )
            return mean_loss, acc

        else:
            train_loss, acc = self.train_classification(
                model,
                optim,
                dloader,
                loss_fn,
                device,
                test_loader=None,
                **kwargs
            )
            return train_loss, acc
    
    def train_object_detection(self,
    model: nn.Module,
    optim,
    dloader,
    loss_fn,
    device: torch.device,
    test_loader=None,
    **kwargs) -> Tuple[float,
     float]:
        losses = []  # Initialize the list to store the losses

        for batch_idx, (data, target) in enumerate(dloader):
            data = data.to(device)
            y0, y1, y2 = ( 
                target[0].to(device), 
                target[1].to(device), 
                target[2].to(device), 
            )

            image_size = kwargs.get("image_size", 416)
            # Grid cell sizes
            s = [image_size // 32, image_size // 16, image_size // 8]
            
            # Calculating the loss at each scale 
            scaled_anchors = kwargs.get("scaled_anchors", ( 
                torch.tensor([ [(0.28, 0.22), (0.38, 0.48), (0.9, 0.78)],
                            [(0.07, 0.15), (0.15, 0.11), (0.14, 0.29)],
                            [(0.02, 0.03), (0.04, 0.07), (0.08, 0.06)],]) * 
                torch.tensor(s).unsqueeze(1).unsqueeze(1).repeat(1,3,2)).to(device) )
            
            with torch.cuda.amp.autocast(enabled=False):
                # Getting the model predictions 
                outputs = model(data) 
            
                loss = ( 
                    loss_fn(outputs[0], y0, scaled_anchors[0]) 
                    + loss_fn(outputs[1], y1, scaled_anchors[1]) 
                    + loss_fn(outputs[2], y2, scaled_anchors[2]) 
                ) 

            # Add the loss to the list 
            losses.append(loss.item()) 
            
            # Reset gradients 
            optim.zero_grad() 
            scaler = kwargs.get("scaler", torch.cuda.amp.GradScaler())
            # Backpropagate the loss 
            scaler.scale(loss).backward() 
            
            # Optimization step 
            scaler.step(optim) 
            
            # Update the scaler for next iteration 
            scaler.update() 

            # Calculate the mean loss dynamically after each batch
            mean_loss = sum(losses) / len(losses)
            print("batch ", batch_idx, "loss ", mean_loss)

        return mean_loss, 0  # Optionally return the mean loss at the end

    def train_classification(self,
    model: nn.Module,
    optim,
    dloader,
    loss_fn,
    device: torch.device,
    test_loader=None,
    **kwargs) -> Tuple[float,
     float]:    
        correct = 0
        train_loss = 0
        for batch_idx, (data, target) in enumerate(dloader):
            data = data.to(device)
            target = target.to(device)

            optim.zero_grad()

            position = kwargs.get("position", 0)
            output = model(data, position=position)

            if kwargs.get("apply_softmax", False):
                output = nn.functional.log_softmax(
                    output, dim=1)  # type: ignore

            loss = loss_fn(output, target)
            loss.backward()
            optim.step()
            train_loss += loss.item()
            pred = output.argmax(dim=1, keepdim=True)
            # view_as() is used to make sure the shape of pred and target are
            # the same
            if len(target.size()) > 1:
                target = target.argmax(dim=1, keepdim=True)
            correct += pred.eq(target.view_as(pred)).sum().item()

            if test_loader is not None:
                # TODO: implement test loader for pascal
                test_loss, test_acc = self.test(
                    model, test_loader, loss_fn, device)
                print(
                    f"Train Loss: {train_loss/(batch_idx+1):.6f} | Train Acc: {correct/((batch_idx+1)*len(data)):.6f} | Test Loss: {test_loss:.6f} | Test Acc: {test_acc:.6f}")

        acc = correct / len(dloader.dataset)
        return train_loss, acc
        
    def train_mask(self,
    model: nn.Module,
    mask,
    optim,
    dloader,
    loss_fn,
    device: torch.device,
    **kwargs) -> Tuple[float,
     float]:
        """TODO: generate docstring
        """
        model.train()
        train_loss = 0
        correct = 0
        for batch_idx, (data, target) in enumerate(dloader):
            data, target = data.to(device), target.to(device)
            optim.zero_grad()
            position = kwargs.get("position", 0)
            output = model(data, position=position)
            if kwargs.get("apply_softmax", False):
                output = nn.functional.log_softmax(
                    output, dim=1)  # type: ignore
            loss = loss_fn(output, target)
            loss.backward()
            optim.step()
            train_loss += loss.item()
            for name, param in model.named_parameters():
                if name in mask:
                    param.data *= mask[name].to(device)
            pred = output.argmax(dim=1, keepdim=True)
            # view_as() is used to make sure the shape of pred and target are
            # the same
            if len(target.size()) > 1:
                target = target.argmax(dim=1, keepdim=True)
            correct += pred.eq(target.view_as(pred)).sum().item()
        acc = correct / len(dloader.dataset)
        return train_loss, acc

    def deep_mutual_train(self, models, optim, dloader,
                          device: torch.device, **kwargs) -> Tuple[list, list]:
        """TODO: generate docstring
        """
        num_net = len(models)
        for model in models:
            model.train()

        optimizers = [optim] * num_net
        criterion_CE = nn.CrossEntropyLoss()
        criterion_KLD = nn.KLDivLoss(reduction='batchmean')
        train_loss = [0] * num_net
        pred = [0] * num_net
        correct = [0] * num_net
        train_accuracy = [0] * num_net

        for batch_idx, (data, target) in enumerate(dloader):
            data, target = data.to(device), target.to(device)
            output = []
            losses = []
            KLD_loss = []
            CE_loss = []
            for i in range(num_net):
                output.append(models[i](data))
            for k in range(num_net):
                CE_loss.append(criterion_CE(output[k], target))
                KLD_loss.append(0)
                for l in range(num_net):
                    if l != k:
                        KLD_loss[k] += criterion_KLD(
    F.log_softmax(
        output[k], dim=1), F.softmax(
            output[l], dim=1).detach())
                losses.append(CE_loss[k] + KLD_loss[k] / (num_net - 1))
            for i in range(num_net):
                train_loss[i] = losses[i].item()
                pred[i] = output[i].max(1, keepdim=True)[1]
                correct[i] += pred[i].eq(target.view_as(pred[i])).sum().item()
            for i in range(num_net):
                optimizers[i].zero_grad()
                losses[i].backward()
                optimizers[i].step()
        for i in range(num_net):
            train_accuracy[i] = 100. * correct[i] / len(dloader.dataset)
        return train_loss, train_accuracy

    def test(self, model: nn.Module, dloader: DataLoader[Any], loss_fn: Any, device: torch.device,
             **kwargs: Any) -> Tuple[float, float]:
        """TODO: generate docstring
        """
        model.eval()
        test_loss, acc = 0, 0
        if self.dset == "pascal":
            test_loss, acc = self.test_object_detect(model, dloader, loss_fn, device, **kwargs)
        else:
            test_loss, acc = self.test_classification(model, dloader, loss_fn, device, **kwargs)
        return test_loss, acc
    
    def test_object_detect(self, model, dloader, loss_fn, device,
             **kwargs) -> Tuple[float, float]:
        losses = []
        with torch.no_grad():
            for idx, (data, target) in enumerate(dloader):
                data = data.to(device)
                y0, y1, y2 = ( 
                    target[0].to(device), 
                    target[1].to(device), 
                    target[2].to(device), 
                )

                image_size = kwargs.get("image_size", 416)
                # Grid cell sizes
                s = [image_size // 32, image_size // 16, image_size // 8]
                                # Calculating the loss at each scale 
                scaled_anchors = kwargs.get("scaled_achors", ( 
                    torch.tensor([ [(0.28, 0.22), (0.38, 0.48), (0.9, 0.78)],
                                [(0.07, 0.15), (0.15, 0.11), (0.14, 0.29)],
                                [(0.02, 0.03), (0.04, 0.07), (0.08, 0.06)],]) * 
                    torch.tensor(s).unsqueeze(1).unsqueeze(1).repeat(1,3,2)).to(device) )
                
                with torch.cuda.amp.autocast(enabled=False):
                    # Getting the model predictions 
                    outputs = model(data) 
                
                    loss = ( 
                        loss_fn(outputs[0], y0, scaled_anchors[0]) 
                        + loss_fn(outputs[1], y1, scaled_anchors[1]) 
                        + loss_fn(outputs[2], y2, scaled_anchors[2]) 
                    ) 

                # Add the loss to the list 
                losses.append(loss.item()) 

                # train loss will be average loss
            loss = sum(losses) / len(losses) 
        return loss, 0
        
    def test_classification(self, model, dloader, loss_fn, device, **kwargs) -> Tuple[float, float]:
        test_loss = 0
        correct = 0
        with torch.no_grad():
            for idx, (data, target) in enumerate(dloader):
                data, target = data.to(device), target.to(device)
                position = kwargs.get("position", 0)
                output = model(data, position=position)
                test_loss += loss_fn(output, target).item()
                pred = output.argmax(dim=1, keepdim=True)
                # view_as() is used to make sure the shape of pred and target
                # are the same
                correct += pred.eq(target.view_as(pred)).sum().item()
        print('Test set: Average loss: {:.4f}, Accuracy: {}/{} ({:.0f}%)'.format(
            test_loss, correct, len(dloader.dataset),
            100. * correct / len(dloader.dataset)
        ))
        acc = correct / len(dloader.dataset)
        return test_loss, acc

    def save_model(self, model: nn.Module, path: str) -> None:
        if isinstance(model, DataParallel):
            model_ = model.module
        else:
            model_ = model
        torch.save(model_.state_dict(), path)

    def move_to_device(self, items: List[Tuple[torch.Tensor, torch.Tensor]],
                       device: torch.device) -> list:
        # Expects a list of tuples with each tupe containing two tensors
        return [[item[0].to(device), item[1].to(device)] for item in items]

    def substract_model_weights(self, model1, model2):
        res = {}
        for key, param in model1.items():
            res[key] = param - model2[key]
        return res

    def get_last_layer_keys(self, model_wts: OrderedDict[str, Tensor]):
        # Assume one layer is composed of multiple weights named as "layer_name.weight_name"

        reversed_model_wts = reversed(model_wts)
        last_key = next(reversed_model_wts)
        last_layer = last_key.split(".")[0]

        last_layer_keys = []

        while (last_key is not None and last_key.startswith(last_layer + ".")):
            last_layer_keys.append(last_key)
            last_key = next(reversed_model_wts, None)
        return last_layer_keys

    def filter_model_weights(
        self, model_wts: OrderedDict[str, Tensor], key_to_ignore: List[str]):
        # Assume one layer is composed of multiple weights named as "layer_name.weight_name"

        filtered_model_wts = OrderedDict()
        for key, param in model_wts.items():
            if key not in key_to_ignore:
                filtered_model_wts[key] = param
        return filtered_model_wts

    def get_memory_usage(self):
        """
        Get the memory usage
        """
        return torch.cuda.memory_allocated(self.device)<|MERGE_RESOLUTION|>--- conflicted
+++ resolved
@@ -16,10 +16,7 @@
 class ModelUtils():
     def __init__(self, device: torch.device) -> None:
         self.device = device
-<<<<<<< HEAD
-        self.dset = None # changed "No" to "None"
-=======
->>>>>>> 927fd35d
+        self.dset = None
 
         self.models_layers_idx = {
             "resnet10": {
