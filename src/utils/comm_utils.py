from mpi4py import MPI
<<<<<<< HEAD
from typing import Any, Optional, List
=======
from typing import List, Optional, Any
>>>>>>> 71409281


class CommUtils:
    def __init__(self) -> None:
        self.comm = MPI.COMM_WORLD
        self.rank = self.comm.Get_rank()
        self.size = self.comm.Get_size()

<<<<<<< HEAD
    def send_signal(self, dest: int, data: Any, tag: Optional[int] = None):
=======
    def send_signal(self, dest: int, data: Any, tag: Optional[int] = None) -> None:
>>>>>>> 71409281
        if tag is not None:
            self.comm.send(data, dest=dest, tag=tag)
        else:
            self.comm.send(data, dest=dest)

<<<<<<< HEAD
    def send_signal_to_all_clients(self, client_ids: List[int], data: Any, tag: Optional[int] = None):
        for client_id in client_ids:
            self.send_signal(client_id, data, tag=tag)

    def wait_for_signal(self, src: int, tag: Optional[int]=None):
=======
    def send_signal_to_all_clients(self, client_ids: List[int], data: Any, tag: Optional[int] = None) -> None:
        for client_id in client_ids:
            self.send_signal(client_id, data, tag=tag)

    def wait_for_signal(self, src: int, tag: Optional[int] = None) -> Any:
>>>>>>> 71409281
        """
        Wait for a signal from a source node
        """
        if tag is not None:
            recv_data = self.comm.recv(source=src, tag=tag)
        else:
            recv_data = self.comm.recv(source=src)
        return recv_data

<<<<<<< HEAD
    def wait_for_all_clients(self, client_ids: List[int], tag: Optional[int] =None) -> List[Any]:
        """ """
        data_list: List[Any] = []
=======
    def wait_for_all_clients(self, client_ids: List[int], tag: Optional[int] = None) -> List[Any]:
        """
        Wait for signals from all client nodes
        """
        data_list = []
>>>>>>> 71409281
        for client_id in client_ids:
            data = self.wait_for_signal(client_id, tag=tag)
            data_list.append(data)
        return data_list<|MERGE_RESOLUTION|>--- conflicted
+++ resolved
@@ -1,9 +1,5 @@
 from mpi4py import MPI
-<<<<<<< HEAD
 from typing import Any, Optional, List
-=======
-from typing import List, Optional, Any
->>>>>>> 71409281
 
 
 class CommUtils:
@@ -12,29 +8,17 @@
         self.rank = self.comm.Get_rank()
         self.size = self.comm.Get_size()
 
-<<<<<<< HEAD
-    def send_signal(self, dest: int, data: Any, tag: Optional[int] = None):
-=======
     def send_signal(self, dest: int, data: Any, tag: Optional[int] = None) -> None:
->>>>>>> 71409281
         if tag is not None:
             self.comm.send(data, dest=dest, tag=tag)
         else:
             self.comm.send(data, dest=dest)
 
-<<<<<<< HEAD
-    def send_signal_to_all_clients(self, client_ids: List[int], data: Any, tag: Optional[int] = None):
-        for client_id in client_ids:
-            self.send_signal(client_id, data, tag=tag)
-
-    def wait_for_signal(self, src: int, tag: Optional[int]=None):
-=======
     def send_signal_to_all_clients(self, client_ids: List[int], data: Any, tag: Optional[int] = None) -> None:
         for client_id in client_ids:
             self.send_signal(client_id, data, tag=tag)
 
     def wait_for_signal(self, src: int, tag: Optional[int] = None) -> Any:
->>>>>>> 71409281
         """
         Wait for a signal from a source node
         """
@@ -44,17 +28,11 @@
             recv_data = self.comm.recv(source=src)
         return recv_data
 
-<<<<<<< HEAD
-    def wait_for_all_clients(self, client_ids: List[int], tag: Optional[int] =None) -> List[Any]:
-        """ """
-        data_list: List[Any] = []
-=======
     def wait_for_all_clients(self, client_ids: List[int], tag: Optional[int] = None) -> List[Any]:
         """
         Wait for signals from all client nodes
         """
         data_list = []
->>>>>>> 71409281
         for client_id in client_ids:
             data = self.wait_for_signal(client_id, tag=tag)
             data_list.append(data)
