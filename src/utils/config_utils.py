--- conflicted
+++ resolved
@@ -29,14 +29,10 @@
         dset = config["dset"]
 
     experiment_name = "{}_{}users_{}_{}".format(
-<<<<<<< HEAD
         dset,
         config["num_users"],
         config["samples_per_user"],
         config["exp_id"],
-=======
-        dset, config["num_users"], config["samples_per_user"], unique_id
->>>>>>> d13ffe60
     )
 
     for exp_key in config["exp_keys"]:
