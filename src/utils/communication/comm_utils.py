from enum import Enum
from utils.communication.grpc.main import GRPCCommunication
<<<<<<< HEAD
from typing import Any, Dict, List, TYPE_CHECKING
from utils.communication.mpi import MPICommUtils
from mpi4py import MPI
=======
from typing import Any, Dict, List, Tuple, TYPE_CHECKING
# from utils.communication.mpi import MPICommUtils
>>>>>>> 5e960abe

if TYPE_CHECKING:
    from algos.base_class import BaseNode

import numpy as np

class CommunicationType(Enum):
    MPI = 1
    GRPC = 2
    HTTP = 3


class CommunicationFactory:
    @staticmethod
    def create_communication(
        config: Dict[str, Any], comm_type: CommunicationType
    ):
        comm_type = comm_type
        if comm_type == CommunicationType.MPI:
            return MPICommUtils(config)
        elif comm_type == CommunicationType.GRPC:
            return GRPCCommunication(config)
        elif comm_type == CommunicationType.HTTP:
            raise NotImplementedError("HTTP communication not yet implemented")
        else:
            raise ValueError("Invalid communication type", comm_type)


class CommunicationManager:
    def __init__(self, config: Dict[str, Any]):
        self.comm_type = CommunicationType[config["comm"]["type"]]
        self.comm = CommunicationFactory.create_communication(config, self.comm_type)
        self.comm.initialize()

    def register_node(self, obj: "BaseNode"):
        self.comm.register_self(obj)

    def get_rank(self) -> int:
        if self.comm_type == CommunicationType.MPI:
            if self.comm.rank is None:
                raise ValueError("Rank not set for MPI")
            return self.comm.rank
        elif self.comm_type == CommunicationType.GRPC:
            if self.comm.rank is None:
                raise ValueError("Rank not set for gRPC")
            return self.comm.rank
        else:
            raise NotImplementedError(
                "Rank not implemented for communication type", self.comm_type
            )

    def send(self, dest: str | int | List[str | int], data: Any, tag: int = 0):
        if isinstance(dest, list):
            for d in dest:
                self.comm.send(dest=int(d), data=data)
        else:
            print(f"Sending data to {dest}")
            self.comm.send(dest=int(dest), data=data)
    
    def receive(self, node_ids: List[int]) -> Any:
        """
        Receive data from the specified node
        Returns a list if multiple node_ids are provided, else just returns the data
        """
        return self.comm.receive(node_ids)

    def broadcast(self, data: Any, tag: int = 0):
        self.comm.broadcast(data)

    def send_quorum(self):
        self.comm.send_quorum()

    def all_gather(self, tag: int = 0):
        return self.comm.all_gather()

    def finalize(self):
        self.comm.finalize()

    def set_is_working(self, is_working: bool):
        self.comm.set_is_working(is_working)

    def get_comm_cost(self):
        return self.comm.get_comm_cost()

    def receive_pushed(self):
        return self.comm.receive_pushed()

    def all_gather_pushed(self):
        return self.comm.all_gather_pushed()<|MERGE_RESOLUTION|>--- conflicted
+++ resolved
@@ -1,13 +1,8 @@
 from enum import Enum
 from utils.communication.grpc.main import GRPCCommunication
-<<<<<<< HEAD
-from typing import Any, Dict, List, TYPE_CHECKING
-from utils.communication.mpi import MPICommUtils
-from mpi4py import MPI
-=======
 from typing import Any, Dict, List, Tuple, TYPE_CHECKING
 # from utils.communication.mpi import MPICommUtils
->>>>>>> 5e960abe
+# from mpi4py import MPI
 
 if TYPE_CHECKING:
     from algos.base_class import BaseNode
