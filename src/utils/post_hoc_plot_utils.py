import os
import pandas as pd
import numpy as np
from sklearn.metrics import auc
from typing import List, Dict, Tuple, Optional
import matplotlib.pyplot as plt
import json
import networkx as nx
import imageio
from glob import glob

# Load Logs
def load_logs(node_id: str, metric_type: str, logs_dir: str) -> pd.DataFrame:
    """Loads the csv logs for a given node and metric (train/test, acc/loss)"""
    file_path = os.path.join(logs_dir, f'node_{node_id}/csv/{metric_type}.csv')
    return pd.read_csv(file_path)

def get_all_nodes(logs_dir: str) -> List[str]:
    """Return all node directories in the log folder"""
    return [d for d in os.listdir(logs_dir) if (os.path.isdir(os.path.join(logs_dir, d)) and d != "node_0" and d.startswith('node'))]

def get_node_type(node_id: str, logs_dir: str) -> str:
    """Determine if the node is malicious or normal based on its config file."""
    config_path = os.path.join(logs_dir, f'node_{node_id}', 'config.json')
    with open(config_path, 'r') as file:
        config = json.load(file)

    # Check if node has a malicious type
    return config.get("malicious_type", "normal")

# Calculate Metrics Per User
def calculate_auc(df: pd.DataFrame, metric: str = 'acc') -> float:
    """Calculate AUC for the given dataframe's accuracy or loss."""
    return auc(df['iteration'], df[metric])

def best_accuracy(df: pd.DataFrame, metric: str = 'acc') -> float:
    """Find the best test accuracy or lowest loss for a given metric."""
    return df[metric].max()

def best_loss(df: pd.DataFrame, metric: str) -> float:
    """Find the lowest loss for a given metric."""
    return df[metric].min()

def compute_per_user_metrics(node_id: str, logs_dir: str) -> Dict[str, float]:
    """Computes AUC, best accuracy, and best loss for train/test."""
    train_acc = load_logs(node_id, 'train_acc', logs_dir)
    test_acc = load_logs(node_id, 'test_acc', logs_dir)
    train_loss = load_logs(node_id, 'train_loss', logs_dir)
    test_loss = load_logs(node_id, 'test_loss', logs_dir)

    metrics = {
        'train_auc_acc': calculate_auc(train_acc, 'train_acc'),
        'test_auc_acc': calculate_auc(test_acc, 'test_acc'),
        'train_auc_loss': calculate_auc(train_loss, 'train_loss'),
        'test_auc_loss': calculate_auc(test_loss, 'test_loss'),
        'best_train_acc': best_accuracy(train_acc, 'train_acc'),
        'best_test_acc': best_accuracy(test_acc, 'test_acc'),
        'best_train_loss': best_loss(train_loss, 'train_loss'),
        'best_test_loss': best_loss(test_loss, 'test_loss')
    }

    return metrics

def aggregate_metrics_across_users(logs_dir: str, output_dir: Optional[str] = None) -> Tuple[pd.Series, pd.Series, pd.DataFrame]:
    """Aggregate metrics across all users, categorize nodes, and save the results to CSV files."""
    nodes = get_all_nodes(logs_dir)
    all_metrics: List[Dict[str, float]] = []
    normal_metrics = []
    malicious_metrics = []

    # Ensure the output directory exists
    if not output_dir:
        output_dir = os.path.join(logs_dir, 'aggregated_metrics')
    os.makedirs(output_dir, exist_ok=True)

    for node in nodes:
        node_id = node.split('_')[-1]
        metrics = compute_per_user_metrics(node_id, logs_dir)
        metrics['node'] = node

        # Get node type and categorize metrics
        node_type = get_node_type(node_id, logs_dir)
        if node_type == "normal":
            normal_metrics.append(metrics)
        elif node_type != "normal":  # Check for malicious nodes
            malicious_metrics.append(metrics)

        all_metrics.append(metrics)

    # Convert to DataFrame for easier processing
    df_metrics = pd.DataFrame(all_metrics)
    numeric_columns = df_metrics.select_dtypes(include=[np.number])

    # Calculate overall average and standard deviation
    overall_avg = numeric_columns.mean()
    overall_std = numeric_columns.std()

    # Convert normal and malicious metrics to DataFrames
    df_normal = pd.DataFrame(normal_metrics)
    df_malicious = pd.DataFrame(malicious_metrics)

    # Calculate normal node statistics
    normal_avg = df_normal.mean(numeric_only=True)
    normal_std = df_normal.std(numeric_only=True)

    # Calculate malicious node statistics (if there are malicious nodes)
    if not df_malicious.empty:
        malicious_avg = df_malicious.mean(numeric_only=True)
        malicious_std = df_malicious.std(numeric_only=True)
    else:
        # If no malicious nodes, fill with NaN values for clarity
        malicious_avg = pd.Series([np.nan] * len(normal_avg), index=normal_avg.index)
        malicious_std = pd.Series([np.nan] * len(normal_std), index=normal_std.index)

    # Compile all metrics into a DataFrame with descriptive row names
    summary_stats_data = {
        f"{metric}_overall": [overall_avg[metric], overall_std[metric]]
        for metric in overall_avg.index
    }
    summary_stats_data.update({
        f"{metric}_normal": [normal_avg[metric], normal_std[metric]]
        for metric in normal_avg.index
    })
    summary_stats_data.update({
        f"{metric}_malicious": [malicious_avg[metric], malicious_std[metric]]
        for metric in malicious_avg.index
    })

    # Create a DataFrame from the dictionary and specify columns
    summary_stats_df = pd.DataFrame.from_dict(summary_stats_data, orient='index', columns=["Average", "Standard Deviation"])

    # Save the summary statistics to a single CSV file
    summary_stats_df.to_csv(os.path.join(output_dir, 'summary_statistics.csv'))

    return overall_avg, overall_std, df_metrics

def compute_per_user_round_data(node_id: str, logs_dir: str, metrics_map: Optional[Dict[str, str]] = None) -> Dict[str, np.ndarray]:
    """Extract per-round data (accuracy and loss) for train/test from the logs."""
    if metrics_map is None:
        metrics_map = {
            'train_acc': 'train_acc',
            'test_acc': 'test_acc',
            'train_loss': 'train_loss',
            'test_loss': 'test_loss',
        }

    per_round_data = {}
    for key, file_name in metrics_map.items():
        data = load_logs(node_id, file_name, logs_dir)
        per_round_data[key] = data[file_name].values
        if 'rounds' not in per_round_data:
            per_round_data['rounds'] = data['iteration'].values

    return per_round_data

# Per Round Aggregation
def aggregate_per_round_data(logs_dir: str, metrics_map: Optional[Dict[str, str]] = None) -> Dict[str, pd.DataFrame]:
    """Aggregate the per-round data for all users."""
    if metrics_map is None:
        metrics_map = {
            'train_acc': 'train_acc',
            'test_acc': 'test_acc',
            'train_loss': 'train_loss',
            'test_loss': 'test_loss',
        }

    nodes = get_all_nodes(logs_dir)
    all_users_data: Dict[str, List[np.ndarray]] = {metric: [] for metric in metrics_map}
    all_users_data['rounds'] = []

    for node in nodes:
        node_id = node.split('_')[-1]
        user_data = compute_per_user_round_data(node_id, logs_dir, metrics_map)

        # Collect data for all users
        for key in metrics_map:
            all_users_data[key].append(user_data[key])

    # Convert lists of arrays into DataFrames for easier aggregation
    rounds = user_data['rounds']  # All users should have the same rounds
    all_users_data['rounds'] = rounds

    for key in metrics_map:
        all_users_data[key] = pd.DataFrame(all_users_data[key]).transpose()

    return all_users_data

# Plotting
def plot_metric_per_round(metric_df: pd.DataFrame, rounds: np.ndarray, metric_name: str, ylabel: str, output_dir: str, plot_avg_only: bool = False) -> None:
    """Plot per-round data for each user and aggregate (mean and std)."""
    plt.figure(figsize=(12, 8), dpi=300)

    # Plot per-user data if plot_avg_only is False
    if not plot_avg_only:
        for col in metric_df.columns:
            plt.plot(rounds, metric_df[col], alpha=0.6)

    # Compute mean and std and 95% confidence interval
    mean_metric = metric_df.mean(axis=1)
    std_metric = metric_df.std(axis=1)
    n = metric_df.shape[1]
    ci_95 = 1.96 * (std_metric / np.sqrt(n))

    # Save the mean and std
    if not os.path.exists(output_dir):
        os.makedirs(output_dir)
    mean_metric.to_csv(f'{output_dir}{metric_name}_avg.csv', index=False)
    std_metric.to_csv(f'{output_dir}{metric_name}_std.csv', index=False)
    ci_95.to_csv(f'{output_dir}{metric_name}_ci95.csv', index=False)


    # Plot the mean with standard deviation as a shaded area
    plt.plot(rounds, mean_metric, label='Average', color='black', linestyle='--')
    # plt.fill_between(rounds, mean_metric - std_metric, mean_metric + std_metric, color='gray', alpha=0.2, label='Std dev')
    plt.fill_between(rounds, mean_metric - ci_95, mean_metric + ci_95, color='gray', alpha=0.2, label='95% CI')

    # Set labels, title, and add grid for better readability
    plt.xlabel('Rounds (Iterations)', fontsize=14)
    plt.ylabel(ylabel, fontsize=14)
    plt.title(f'{ylabel} per User and Aggregate', fontsize=16)
    plt.grid(True, linestyle='--', alpha=0.5)
    plt.legend(fontsize=12)

    # Save the plot
    plt.savefig(f'{output_dir}{metric_name}_per_round.png', bbox_inches='tight')
    plt.close()

def compute_per_user_realtime_data(
    node_id: str,
    logs_dir: str,
    time_interval: int,
    num_ticks: Optional[int] = None
) -> Dict[str, pd.Series]:
    """
    Optimized computation of per-user real-time data based on elapsed time and logged metrics per round.

    Args:
        node_id (str): ID of the node (user).
        logs_dir (str): Directory path where logs are stored.
        time_interval (int): Interval in seconds for each tick in the real-time plot.
        num_ticks (Optional[int]): Total number of ticks to fill. If specified, fills remaining ticks with last known value.

    Returns:
        Dict[str, pd.Series]: A dictionary with real-time metrics Series for each metric, indexed by time.
    """
    # Load time elapsed data
    time_data = load_logs(node_id, 'time_elapsed', logs_dir)
    round_times = time_data['time_elapsed'].values
    rounds = time_data['iteration'].values

    # Compute per-round data for the metrics
    per_round_data = compute_per_user_round_data(node_id, logs_dir)

    # Initialize per_time_data for each metric
    per_time_data = {key: [] for key in per_round_data.keys() if key != 'iteration'}

    # Determine maximum time based on the final value in round_times and calculate the number of ticks
    max_time = round_times[-1] if len(round_times) > 0 else 0
    calculated_ticks = int(max_time // time_interval + 1)
    total_ticks = num_ticks if num_ticks is not None else calculated_ticks

    # Initialize a pointer for the current round index
    round_idx = 0
    time_ticks = [tick * time_interval for tick in range(1, total_ticks + 1)]

    # Loop through each time tick based on the time_interval
    for current_time in time_ticks:
        # Move round_idx forward until round_times[round_idx] > current_time
        while round_idx < len(round_times) and round_times[round_idx] <= current_time:
            round_idx += 1
        # Use the last valid round's metrics for the current tick
        latest_round_idx = round_idx - 1 if round_idx > 0 else None

        for key in per_time_data.keys():
            if latest_round_idx is not None:
                per_time_data[key].append(per_round_data[key][latest_round_idx])
            else:
                per_time_data[key].append(np.nan)  # Start with NaN if no valid data exists initially

    # Fill remaining ticks with the last known value for each metric
    for key in per_time_data.keys():
        if per_time_data[key]:  # Check if there’s any data collected
            last_value = per_time_data[key][-1]
            per_time_data[key].extend([last_value] * (total_ticks - len(per_time_data[key])))

    # Convert lists to Series with time_ticks as the index
    per_time_data = {
        key: pd.Series(data=values, index=time_ticks) for key, values in per_time_data.items()
    }

    return per_time_data


def aggregate_per_realtime_data(
    logs_dir: str,
    metrics_map: Optional[Dict[str, str]] = None,
    time_interval: Optional[int] = None,
    num_ticks: Optional[int] = 200,
) -> Dict[str, pd.DataFrame]:
    """
    Aggregate the per-time data for all users.

    Args:
        logs_dir (str): Directory path where logs are stored.
        metrics_map (Optional[Dict[str, str]]): Mapping of metric names to file names.
        time_interval (Optional[int]): Interval in seconds for each tick in the real-time plot.
        num_ticks (Optional[int]): Number of ticks to display. Used if time_interval is not provided.

    Returns:
        Dict[str, pd.DataFrame]: A dictionary with real-time metrics DataFrames for each metric, indexed by time.
    """
    if metrics_map is None:
        metrics_map = {
            'train_acc': 'train_acc',
            'test_acc': 'test_acc',
            'train_loss': 'train_loss',
            'test_loss': 'test_loss',
        }

    nodes = get_all_nodes(logs_dir)

    # Step 1: Determine max time_elapsed across all nodes if num_ticks is given and time_interval is None
    if time_interval is None:
        max_elapsed_time = 0
        for node in nodes:
            node_id = node.split('_')[-1]
            time_data = load_logs(node_id, 'time_elapsed', logs_dir)
            max_elapsed_time = max(max_elapsed_time, time_data['time_elapsed'].max())

        # Calculate time_interval based on max_elapsed_time and num_ticks
        time_interval = max_elapsed_time // num_ticks

    # Initialize aggregated data storage
    all_users_data = {metric: [] for metric in metrics_map}
    time_ticks = None

    # Step 2: Aggregate per-user data based on computed time_interval
    for node in nodes:
        node_id = node.split('_')[-1]
        user_data = compute_per_user_realtime_data(node_id, logs_dir, time_interval, num_ticks=num_ticks)

        # Append data from each user
        for key in metrics_map:
            all_users_data[key].append(user_data[key].values)  # Each should be of shape (num_ticks,)

        # Record time_ticks only once (they will be the same for all users)
        if time_ticks is None:
            time_ticks = user_data[list(metrics_map.keys())[0]].index.values

    # write all user data as a file to check
    with open('./all_users_data.csv', 'w') as f:
        pd.DataFrame(all_users_data).to_csv(f)

    # Convert lists of arrays into DataFrames for each metric
    aggregated_data = {
        key: pd.DataFrame(np.stack(all_users_data[key], axis=1), index=time_ticks)
        for key in metrics_map
    }

    return aggregated_data


def plot_metric_per_realtime(metric_df: pd.DataFrame, time_ticks: np.ndarray, metric_name: str, ylabel: str, output_dir: str, plot_avg_only: bool = False) -> None:
    """
    Plot per-time elapsed data for each user and aggregate (mean and std).

    Args:
        metric_df (pd.DataFrame): DataFrame containing the metric data for each user (one column per user).
        time_ticks (np.ndarray): Array of time elapsed values for each tick.
        metric_name (str): Name of the metric (e.g., 'train_acc', 'test_loss').
        ylabel (str): Label for the y-axis of the plot.
        output_dir (str): Directory to save the plot and CSV files.
    """
    plt.figure(figsize=(12, 8), dpi=300)

    # Plot per-user data
    if not plot_avg_only:
        for col in metric_df.columns:
            # plt.plot(time_ticks, metric_df[col], alpha=0.6, label=f'User {col+1}')
            plt.plot(time_ticks, metric_df[col], alpha=0.6)

    # Compute mean and std and 95% confidence interval
    mean_metric = metric_df.mean(axis=1)
    std_metric = metric_df.std(axis=1)
    n = metric_df.shape[1]
    ci_95 = 1.96 * (std_metric / np.sqrt(n))

    # Ensure the output directory exists
    if not os.path.exists(output_dir):
        os.makedirs(output_dir)

    # Save the mean and std to CSV
    mean_metric.to_csv(f'{output_dir}{metric_name}_avg_per_time.csv', index=False)
    std_metric.to_csv(f'{output_dir}{metric_name}_std_per_time.csv', index=False)
    ci_95.to_csv(f'{output_dir}{metric_name}_ci95.csv', index=False)

    # Plot the mean with standard deviation as a shaded area
    plt.plot(time_ticks, mean_metric, label='Average', color='black', linestyle='--')
    # plt.fill_between(time_ticks, mean_metric - std_metric, mean_metric + std_metric, color='gray', alpha=0.2, label='Std dev')
    plt.fill_between(time_ticks, mean_metric - ci_95, mean_metric + ci_95, color='gray', alpha=0.2, label='95% CI')

    # Set labels and title
    plt.xlabel('Time Elapsed (seconds)', fontsize=14)
    plt.ylabel(ylabel, fontsize=14)
    plt.title(f'{ylabel} per User and Aggregate over Time Elapsed', fontsize=16)
    plt.grid(True, linestyle='--', alpha=0.5)
    plt.legend(fontsize=12)

    # Save the plot
    plt.savefig(f'{output_dir}{metric_name}_per_time.png')
    plt.close()



def create_weighted_images(neighbors, output_dir: str, pos):
    """
    Create the images for the network visualization.

    Parameters:
    - neighbors: 3d numpy array of neighbors for each node x - round, y - node, z - neighbors
    """
    #create a network x graph and visualize it for each round

    freq = np.zeros((neighbors.shape[1], neighbors.shape[1]))
    for round in range(neighbors.shape[0]):

        for node in range(neighbors.shape[1]):
            for neighbor in neighbors[round][node]:
                freq[node][neighbor-1] += 1

        # Create the directed graph
        graph = nx.DiGraph()
        #add edges based on which edges in freq are greater than 0 and use that as the weight
        for i in range(neighbors.shape[1]):
            for j in range(neighbors.shape[1]):
                if freq[i][j] > 0:
                    graph.add_edge(i + 1, j + 1, weight=3 * freq[i][j])




        # draw nodes
        nx.draw_networkx_nodes(graph, pos, node_size=700, node_color="skyblue")
        nx.draw_networkx_labels(graph, pos, font_size=8, font_weight="bold")

        #make opposite edges not overlap by adding curvature and make edges thicker based on frequency
        curvatureDict = {}
        for _, (u, v) in enumerate(graph.edges()):
            # make sure u v and v u always have different curvature
            if (u,v) not in curvatureDict:
                curvatureDict[(u,v)] = 0.1
                curvatureDict[(v,u)] = 0.1

            rad = curvatureDict[(u,v)]
            nx.draw_networkx_edges(
                graph,
                pos,
                edgelist=[(u, v)],
                connectionstyle=f"arc3,rad={rad}",
                width=freq[u-1][v-1]/3,
                arrows=True,
                arrowsize=20
            )

        # Create the image
        plt.title(f"Round {round + 1}")
        plt.savefig(f"{output_dir}/weighted_graph_{round + 1}.png")

    plt.close()

def create_images(neighbors, output_dir: str, pos):
    """
    Create the images for the network visualization.

    Parameters:
    - neighbors: 3d numpy array of neighbors for each node x - round, y - node, z - neighbors
    """
    #create a network x graph and visualize it for each round
    for round in range(neighbors.shape[0]):

        # Create the directed graph
        graph = nx.DiGraph()
        for node in range(neighbors.shape[1]):
            for neighbor in neighbors[round][node]:
                graph.add_edge(node + 1, neighbor)

        # draw nodes
        nx.draw_networkx_nodes(graph, pos, node_size=700, node_color="skyblue")
        nx.draw_networkx_labels(graph, pos, font_size=8, font_weight="bold")


        #make opposite edges not overlap by adding curvature
        curvatureDict = {}
        for i, (u, v) in enumerate(graph.edges()):
            # make sure u v and v u always have different curvature
            if (u,v) not in curvatureDict:
                curvatureDict[(u,v)] = 0.1
                curvatureDict[(v,u)] = 0.1

            rad = curvatureDict[(u,v)]
            nx.draw_networkx_edges(
                graph,
                pos,
                edgelist=[(u, v)],
                connectionstyle=f"arc3,rad={rad}",
                arrows=True,
                arrowsize=20
            )

        # Create the image
        plt.title(f"Round {round + 1}")
        plt.savefig(f"{output_dir}/graph_{round + 1}.png")
        plt.close()

def create_video(output_dir: str, image_name: str):
    """Create a gif from the images."""
    images = []
    for filename in sorted(glob(f"{output_dir}/{image_name}_*.png")):
        images.append(imageio.imread(filename))
    imageio.mimsave(f"{output_dir}/{image_name}_video.gif", images, fps = 1, loop = 0)



def create_heatmap(neighbors, output_dir: str):
        """
        Create a heatmap of the edge frequency.

        Parameters:
        - neighbors: 3d numpy array of neighbors for each node x - round, y - node, z - neighbors
        """

        # Initialize the edge frequency matrix
        edge_frequency_matrix = np.zeros((neighbors.shape[1]+1, neighbors.shape[1]+1))
        # Iterate over all the rounds
        for round in range(neighbors.shape[0]):
            # Iterate over all the nodes
            for node in range(neighbors.shape[1]):
                # Iterate over all the
                for neighbor in neighbors[round][node]:
                    edge_frequency_matrix[node+1][neighbor] += 1

        edge_frequency_matrix = np.log(edge_frequency_matrix + 1)  # Log scale for better visualization
        # Create the heatmap
        plt.figure(figsize=(10, 6))
        plt.imshow(edge_frequency_matrix, cmap="hot", interpolation="nearest")
        plt.title("Edge Frequency Matrix")
        plt.colorbar(label="Frequency of Communication")
        plt.xlabel("Node")
        plt.ylabel("Node")
        plt.xticks(range(1,neighbors.shape[1]+1))
        plt.yticks(range(1,neighbors.shape[1]+1))
        plt.savefig(f"{output_dir}/edge_frequency_heatmap.png")
        plt.close()

def plot_all_metrics(logs_dir: str, per_round: bool = True, per_time: bool = True, metrics_map: Optional[Dict[str, str]] = None, plot_avg_only: bool=False, **kwargs) -> None:
    """Generates plots for all metrics over rounds with aggregation."""
    if metrics_map is None:
        metrics_map = {
            'test_acc': 'Test Accuracy',
            'train_acc': 'Train Accuracy',
            'test_loss': 'Test Loss',
            'train_loss': 'Train Loss'
        }

    if per_round:
        all_users_data = aggregate_per_round_data(logs_dir, **kwargs)

        for key, display_name in metrics_map.items():
            plot_metric_per_round(
                metric_df=all_users_data[key],
                rounds=all_users_data['rounds'],
                metric_name=key,
                ylabel=display_name,
                output_dir=f'{logs_dir}/plots/',
                plot_avg_only=plot_avg_only,
                **kwargs
                )

    if per_time:
        time_data = os.path.join(logs_dir, 'node_1/csv/time_elapsed.csv')
        # check if time elapsed data exists
        if not os.path.exists(time_data):
            print("Time elapsed data not found. Skipping per-time plotting.")
            return
        all_users_data = aggregate_per_realtime_data(logs_dir, **kwargs)

        for key, display_name in metrics_map.items():
            plot_metric_per_realtime(
                metric_df=all_users_data[key],
                time_ticks=all_users_data[key].index.values,
                metric_name=key,
                ylabel=display_name,
                output_dir=f'{logs_dir}/plots/',
                plot_avg_only=plot_avg_only,
                **kwargs
                )

    neighbors = aggregate_neighbors_across_users(logs_dir)
    # create_heatmap(neighbors, f'{os.path.dirname(logs_dir)}/plots/')
    pos = nx.spring_layout(nx.DiGraph({i+1: [] for i in range(neighbors.shape[1])}))
    create_images(neighbors, f'{os.path.dirname(logs_dir)}/plots/', pos)
    create_weighted_images(neighbors, f'{os.path.dirname(logs_dir)}/plots/', pos)
    create_video(f'{os.path.dirname(logs_dir)}/plots/', 'graph')
    create_video(f'{os.path.dirname(logs_dir)}/plots/', 'weighted_graph')
    create_heatmap(neighbors, f'{os.path.dirname(logs_dir)}/plots/')


    print("Plots saved as PNG files.")

def aggregate_neighbors_across_users(logs_dir: str) -> np.ndarray:
    """Aggregate the neighbors of each node across all users."""
    nodes = get_all_nodes(logs_dir)
    nodes.sort()  # Sort the nodes to ensure consistent order

    all_users_neighbors = []

    for node in nodes:
        node_id = node.split('_')[-1]
        neighbors_file = os.path.join(logs_dir, f'node_{node_id}/csv/neighbors.csv')
        neighbors = pd.read_csv(neighbors_file)
        np.array(all_users_neighbors.append(neighbors['neighbors'].apply(json.loads).values))

    return np.array(all_users_neighbors).T

# Use if you a specific experiment folder
# if __name__ == "__main__":
#     # Define the path where your experiment logs are saved
#     logs_dir = '/mas/camera/Experiments/SONAR/jyuan/experiment/logs_sample_time_elapsed/'
#     avg_metrics, std_metrics, df_metrics = aggregate_metrics_across_users(logs_dir)
#     plot_all_metrics(logs_dir, per_round=True, per_time=True, plot_avg_only=True)


# Use if you want to compute for multiple experiment folders
if __name__ == "__main__":
    # Define the base directory where your experiment logs are saved
<<<<<<< HEAD
    # base_logs_dir = '/mas/camera/Experiments/SONAR/abhi/'
    base_logs_dir = "/u/yshi23/sonar/src/expt_dump/mia/"
=======
    base_logs_dir = '/mas/camera/Experiments/SONAR/redacted/'
>>>>>>> c8ed3a73

    # Iterate over each subdirectory in the base directory
    for experiment_folder in os.listdir(base_logs_dir):
        experiment_path = os.path.join(base_logs_dir, experiment_folder)
        logs_dir = os.path.join(experiment_path, 'logs')
        print(logs_dir)

        if os.path.isdir(logs_dir):
            print(f"Processing logs in: {logs_dir}")
            try:
                print(f"Processing logs in: {logs_dir}")
                avg_metrics, std_metrics, df_metrics = aggregate_metrics_across_users(logs_dir)
                plot_all_metrics(logs_dir, per_round=True, per_time=True, plot_avg_only=True)
            except Exception as e:
                print(f"Error processing {logs_dir}: {e}")
                continue<|MERGE_RESOLUTION|>--- conflicted
+++ resolved
@@ -633,12 +633,7 @@
 # Use if you want to compute for multiple experiment folders
 if __name__ == "__main__":
     # Define the base directory where your experiment logs are saved
-<<<<<<< HEAD
-    # base_logs_dir = '/mas/camera/Experiments/SONAR/abhi/'
-    base_logs_dir = "/u/yshi23/sonar/src/expt_dump/mia/"
-=======
     base_logs_dir = '/mas/camera/Experiments/SONAR/redacted/'
->>>>>>> c8ed3a73
 
     # Iterate over each subdirectory in the base directory
     for experiment_folder in os.listdir(base_logs_dir):
