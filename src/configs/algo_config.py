--- conflicted
+++ resolved
@@ -204,12 +204,7 @@
     # Collaboration setup
     "algo": "fedstatic",
     "topology": {"name": "watts_strogatz", "k": 3, "p": 0.2}, # type: ignore
-<<<<<<< HEAD
     "rounds": 200,
-=======
-    # "topology": {"name": "base_graph", "max_degree": 2}, # type: ignore
-    "rounds": 3,
->>>>>>> ded2ba57
     # Model parameters
     "optimizer": "sgd", # TODO comment out for real training
     "model": "resnet10",
