from typing import Dict, List
from .malicious_config import malicious_config_list
import random
from utils.types import ConfigType


def get_malicious_types(malicious_config_list: List[ConfigType]) -> Dict[str, str]:
    """
    Assign a random malicious type to a single node.
    """
    malicious_type = random.choice(malicious_config_list)
    return malicious_type # type: ignore


# Algorithm Configuration

iid_dispfl_clients_new: ConfigType = {
    "algo": "dispfl",
    "exp_type": "iid_dispfl",
    "neighbors": 2,
    "active_rate": 0.8,
    "dense_ratio": 0.5,
    "erk_power_scale": 1,
    "anneal_factor": 0.5,
    "epochs": 1000,
    "model": "resnet34",
    "model_lr": 3e-4,
    "batch_size": 128,
}

traditional_fl: ConfigType = {
    # Collaboration setup
    "algo": "fedavg",
    "rounds": 5,
    # Model parameters
    "model": "resnet10",
    "model_lr": 3e-4,
    "batch_size": 256,
}

test_fl_inversion: ConfigType = {
    # Collaboration setup
    "algo": "fedavg",
    "rounds": 5,
    "optimizer": "sgd",
    # Model parameters
    "model": "resnet10",
    "model_lr": 3e-4,
    # "batch_size": 256,
    "gia": True,
}

fedweight: ConfigType = {
    "algo": "fedweight",
    "num_rep": 1,
    # Client selection
    "target_users": 3,
    "similarity": "CosineSimilarity",  # "EuclideanDistance", "CosineSimilarity",
    # "community_type": "dataset",
    "with_sim_consensus": True,
    # Learning setup
    "rounds": 10,
    "epochs_per_round": 5,
    "warmup_epochs": 50,
    "model": "resnet10",
    "local_train_after_aggr": True,
    # "pretrained": True,
    # "train_only_fc": True,
    "model_lr": 1e-4,
    "batch_size": 16,
    # Knowledge transfer params
    "average_last_layer": True,
    "mask_finetune_last_layer": False,
    # params for model
    "position": 0,
}

defkt: ConfigType = {
    "algo": "defkt",
    "central_client": 1,
    "mask_last_layer": False,
    "fine_tune_last_layer": False,
    "epochs_per_round": 5,
    "rounds": 10,
    "epochs": 10,
    "model": "resnet10",
    "model_lr": 1e-4,
    "batch_size": 16,
    "num_teachers": 1,
    # params for model
    "position": 0,
    "inp_shape": [128, 3, 32, 32],  # This should be a List[int]
}

fedavg_object_detect: ConfigType = {
    "algo": "fedavg",
    "exp_type": "",
    # Learning setup
    "epochs": 10,
    "model": "yolo",
    "model_lr": 1e-5,
    "batch_size": 8,
}

fediso: ConfigType = {
    "algo": "fediso",
    "num_rep": 1,
    # Learning setup
    "rounds": 100,
    "epochs_per_round": 5,
    "model": "resnet10",
    "model_lr": 1e-4,
    "batch_size": 16,
    # params for model
    "position": 0,
}

L2C_users: int = 3
L2C: ConfigType = {
    "algo": "l2c",
    "sharing": "weights",
    "alpha_lr": 0.1,
    "alpha_weight_decay": 0.01,
    # Clients selection
    "target_users_before_T_0": 0,  # Only used if adapted_to_assumption True otherwise all users are kept
    "target_users_after_T_0": round((L2C_users - 1) * 0.1),
    "T_0": 10,  # round after which only target_users_after_T_0 peers are kept
    "epochs_per_round": 5,
    "warmup_epochs": 5,
    "rounds": 210,
    "model": "resnet10",
    "average_last_layer": True,
    "model_lr": 1e-4,
    "batch_size": 32,
    "weight_decay": 5e-4,
    "adapted_to_assumption": False,
    # params for model
    "position": 0,
    "inp_shape": [128, 3, 32, 32],  # This should be a List[int]
}

fedcentral: ConfigType = {
    "algo": "centralized",
    "mask_last_layer": False,
    "fine_tune_last_layer": False,
    "epochs_per_round": 5,
    "rounds": 100,
    "model": "resnet10",
    "model_lr": 1e-4,
    "batch_size": 16,
    # params for model
    "position": 0,
    "inp_shape": [128, 3, 32, 32],
}

fedval: ConfigType = {
    "algo": "fedval",
    "num_rep": 1,
    # Clients selection
    "selection_strategy": "highest",  # lowest,
    "target_users_before_T_0": 1,
    "target_users_after_T_0": 1,
    "T_0": 400,  # round after which only target_users_after_T_0 peers are kept
    "community_type": None,  # "dataset",
    # Learning setup
    "rounds": 200,
    "epochs_per_round": 5,
    "model": "resnet10",
    "local_train_after_aggr": False,
    "model_lr": 1e-4,
    "batch_size": 16,
    # Knowledge transfer params
    "average_last_layer": True,
    "mask_finetune_last_layer": False,
    # params for model
    "position": 0,
}

swarm_users: int = 3
swarm: ConfigType = {
    "algo": "swarm",
    "num_rep": 1,
    # Clients selection
    "target_users": 2,
    "similarity": "CosineSimilarity",  # "EuclideanDistance", "CosineSimilarity",
    "with_sim_consensus": True,
    # Learning setup
    "epochs": 210,
    "rounds": 210,
    "epochs_per_round": 5,
    "model": "resnet10",
    "local_train_after_aggr": True,
    "model_lr": 1e-4,
    "batch_size": 16,
    # Knowledge transfer params
    "average_last_layer": True,
    "mask_finetune_last_layer": False,
    # params for model
    "position": 0,
}

fedstatic: ConfigType = {
    # Collaboration setup
    "algo": "fedstatic",
    "topology": {"name": "watts_strogatz", "k": 3, "p": 0.2}, # type: ignore
    "rounds": 3,
<<<<<<< HEAD

=======
>>>>>>> cd614bba
    # Model parameters
    "optimizer": "sgd", # TODO comment out for real training
    "model": "resnet10",
    "model_lr": 3e-4,
    "batch_size": 256,
}

swift: ConfigType = {
    # Collaboration setup
    "algo": "swift",
    "topology": {"name": "watts_strogatz", "k": 3, "p": 0.2}, # type: ignore
    "rounds": 20,

    # Model parameters
    "model": "resnet10",
    "model_lr": 3e-4,
    "batch_size": 256,
}

fedavgpush: ConfigType = {
    # Collaboration setup
    "algo": "fedavgpush",
    "rounds": 2,

    # Model parameters
    "model": "resnet10",
    "model_lr": 3e-4,
    "batch_size": 256,
}

metaL2C_cifar10: ConfigType = {
    "algo": "metal2c",
    "sharing": "weights",  # "updates"
    # Client selection
    "target_users_before_T_0": 0,
    "target_users_after_T_0": 1,
    "K_0": 0,  # number of peers to keep as neighbors at T_0 (!) inverse that in L2C paper
    "T_0": 250,  # round after wich only K_0 peers are kept
    "alpha_lr": 0.1,
    "alpha_weight_decay": 0.01,
    "epochs_per_round": 5,
    "rounds": 3,
    "model": "resnet18",
    "average_last_layer": False,
    "model_lr": 1e-4,
    "batch_size": 64,
    "optimizer": "sgd",
    "weight_decay": 5e-4,
    # params for model
    "position": 0,
    "inp_shape": [128, 3, 32, 32],
}


feddatarepr: ConfigType = {
    "algo": "feddatarepr",
    "num_rep": 1,
    "load_existing": False,
    # Similarity params
    "representation": "train_data",  # "test_data", "train_data", "dreams"
    "num_repr_samples": 16,
    # "CTLR_KL" Collaborator is Teacher using Learner Representation
    # "CTCR_KL" Collaborator is Teacher using Collaborator Representation - Default row
    # "LTLR_KL" Collaborator is Learner using Learner Representation - Default column
    # "CTAR_KL" Collaborator is Teacher using ALL Representations (from every other client)
    # "train_loss_inv" : 1-loss/total
    # "train_loss_sm": 1-softmax(losses)
    "similarity_metric": "train_loss_inv",
    # Memory params
    "sim_running_average": 10,
    "sim_exclude_first": (5, 5),  # (first rounds, first rounds after T0)
    # Clients selection
    "target_users_before_T_0": 0,  # feddatarepr_users-1,
    "target_users_after_T_0": 1,
    "T_0": 10,  # round after wich only target_users_after_T_0 peers are kept
    # highest, lowest, [lower_exp]_sim_sampling, top_x, xth, uniform_rdm
    "selection_strategy": "uniform_rdm",  # "uniform_rdm",
    # "eps_greedy": 0.1,
    # "num_users_top_x" : 1, # Ideally: size community-1
    # "selection_temperature": 0.5, # For all strategy with temperature
    # Consensus params
    # "sim_averaging", "sim_of_sim", "vote_1hop", "affinity_propagation_clustering", "mean_shift_clustering", "club"
    "consensus": "mean_shift_clustering",  # "affinity_propagation_clustering",
    # "affinity_precomputed": False, # If False similarity row are treated as data points and not as similarity values
    # "club_weak_link_strategy": "own_cluster_and_pointing_to", #"own_cluster_and_pointing_to", pointing_to, own_cluster
    # "vote_consensus": (2,2), #( num_voter, num_vote_per_voter)
    # "sim_consensus_top_a": 3,
    # "community_type": "dataset",
    # "num_communities": len(domainnet_classes),
    # Learning setup
    "warmup_epochs": 5,
    "epochs_per_round": 5,
    "rounds_per_selection": 1,  # Number of rounds before selecting new collaborator(s)
    "rounds": 10,
    "model": "resnet10",
    "average_last_layer": True,
    "mask_finetune_last_layer": False,
    "model_lr": 1e-4,
    "batch_size": 16,
    # Dreams params
    # "reprs_position": 0,
    # "inp_shape": [3, 32, 32] ,
    # "inv_lr": 1e-1,
    # "inv_epochs": 500,
    # "alpha_preds": 0.1,
    # "alpha_tv": 2.5e-3,
    # "alpha_l2": 1e-7,
    # "alpha_f": 10.0,
    # "dreams_keep_best": False, # Use reprs with lowest loss
}

# Malicious Algorithm Configuration
malicious_traditional_model_update_attack: ConfigType = {
    **traditional_fl,
    **malicious_config_list["bad_weights"],
}

malicious_traditional_data_poisoning_attack: ConfigType = {
    **traditional_fl,
    **malicious_config_list["data_poisoning"],
}

malicious_traditional_model_poisoning_attack: ConfigType = {
    **traditional_fl,
    **malicious_config_list["backdoor_attack"],
}



# List of algorithm configurations
algo_config_list: List[ConfigType] = [
    iid_dispfl_clients_new,
    traditional_fl,
    malicious_traditional_data_poisoning_attack,
    malicious_traditional_model_poisoning_attack,
    malicious_traditional_model_update_attack,
    fedweight,
    defkt,
    fedavg_object_detect,
    fediso,
    L2C,
    fedcentral,
    fedval,
    swarm,
    fedstatic,
    metaL2C_cifar10,
    feddatarepr,
]

# Malicious List of algorithm configurations
malicious_algo_config_list: List[ConfigType] = [
    traditional_fl,
    malicious_traditional_data_poisoning_attack,
    malicious_traditional_model_poisoning_attack,
    malicious_traditional_model_update_attack,
]

<<<<<<< HEAD
default_config_list: List[ConfigType] = [traditional_fl]
=======

default_config_list: List[ConfigType] = [traditional_fl]
# default_config_list: List[ConfigType] = [fedstatic, fedstatic, fedstatic, fedstatic]
>>>>>>> cd614bba
<|MERGE_RESOLUTION|>--- conflicted
+++ resolved
@@ -204,10 +204,6 @@
     "algo": "fedstatic",
     "topology": {"name": "watts_strogatz", "k": 3, "p": 0.2}, # type: ignore
     "rounds": 3,
-<<<<<<< HEAD
-
-=======
->>>>>>> cd614bba
     # Model parameters
     "optimizer": "sgd", # TODO comment out for real training
     "model": "resnet10",
@@ -365,10 +361,5 @@
     malicious_traditional_model_update_attack,
 ]
 
-<<<<<<< HEAD
 default_config_list: List[ConfigType] = [traditional_fl]
-=======
-
-default_config_list: List[ConfigType] = [traditional_fl]
-# default_config_list: List[ConfigType] = [fedstatic, fedstatic, fedstatic, fedstatic]
->>>>>>> cd614bba
+# default_config_list: List[ConfigType] = [fedstatic, fedstatic, fedstatic, fedstatic]