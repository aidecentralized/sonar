--- conflicted
+++ resolved
@@ -67,13 +67,8 @@
     "epochs": 10,
     "model": "resnet10",
     "model_lr": 3e-4,
-<<<<<<< HEAD
-    "batch_size": 128,
-    "malicious_type": "normal"
-=======
     "batch_size": 256,
     "malicious_type": "normal",
->>>>>>> d13ffe60
 }
 
 malicious_traditional_fl: ConfigType = {
@@ -151,13 +146,7 @@
 L2C: ConfigType = {
     "algo": "l2c",
     "sharing": "weights",
-<<<<<<< HEAD
-
-    "alpha_lr": 0.1, 
-=======
-    "exp_id": "test3",
     "alpha_lr": 0.1,
->>>>>>> d13ffe60
     "alpha_weight_decay": 0.01,
     # Clients selection
     "target_users_before_T_0": 0,  # Only used if adapted_to_assumption True otherwise all users are kept
@@ -179,11 +168,6 @@
 
 fedcentral: ConfigType = {
     "algo": "centralized",
-<<<<<<< HEAD
-
-=======
-    "exp_id": "test5",
->>>>>>> d13ffe60
     "mask_last_layer": False,
     "fine_tune_last_layer": False,
     "epochs_per_round": 5,
@@ -266,13 +250,7 @@
 
 metaL2C_cifar10: ConfigType = {
     "algo": "metal2c",
-<<<<<<< HEAD
     "sharing": "weights", #"updates"
-
-=======
-    "sharing": "weights",  # "updates"
-    "exp_id": "",
->>>>>>> d13ffe60
     # Client selection
     "target_users_before_T_0": 0,
     "target_users_after_T_0": 1,
