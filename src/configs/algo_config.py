--- conflicted
+++ resolved
@@ -204,12 +204,7 @@
     # Collaboration setup
     "algo": "fedstatic",
     "topology": {"name": "watts_strogatz", "k": 3, "p": 0.2}, # type: ignore
-<<<<<<< HEAD
-    "rounds": 3,
-=======
     "rounds": 1,
-
->>>>>>> c05efb88
     # Model parameters
     "optimizer": "sgd", # TODO comment out for real training
     "model": "resnet10",
@@ -367,11 +362,5 @@
     malicious_traditional_model_update_attack,
 ]
 
-<<<<<<< HEAD
 default_config_list: List[ConfigType] = [traditional_fl]
-# default_config_list: List[ConfigType] = [fedstatic, fedstatic, fedstatic, fedstatic]
-=======
-
-# default_config_list: List[ConfigType] = [traditional_fl]
-default_config_list: List[ConfigType] = [fedstatic, fedstatic, fedstatic, fedstatic]
->>>>>>> c05efb88
+# default_config_list: List[ConfigType] = [fedstatic, fedstatic, fedstatic, fedstatic]