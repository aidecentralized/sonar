from typing import Dict, List
from .malicious_config import malicious_config_list
import random
from utils.types import ConfigType


def get_malicious_types(malicious_config_list: List[ConfigType]) -> Dict[str, str]:
    """
    Assign a random malicious type to a single node.
    """
    malicious_type = random.choice(malicious_config_list)
    return malicious_type # type: ignore


# Algorithm Configuration

iid_dispfl_clients_new: ConfigType = {
    "algo": "dispfl",
    "exp_type": "iid_dispfl",
    "neighbors": 2,
    "active_rate": 0.8,
    "dense_ratio": 0.5,
    "erk_power_scale": 1,
    "anneal_factor": 0.5,
    "epochs": 1000,
    "model": "resnet34",
    "model_lr": 3e-4,
    "batch_size": 128,
}

traditional_fl: ConfigType = {
    # Collaboration setup
    "algo": "fedavg",
    "rounds": 5,
    # Model parameters
    "model": "resnet10",
    "model_lr": 3e-4,
    "batch_size": 256,
}

test_fl_inversion: ConfigType = {
    # Collaboration setup
    "algo": "fedavg",
    "rounds": 5,
    "optimizer": "sgd",
    # Model parameters
    "model": "resnet10",
    "model_lr": 3e-4,
    # "batch_size": 256,
    "gia": True,
}

fedweight: ConfigType = {
    "algo": "fedweight",
    "num_rep": 1,
    # Client selection
    "target_users": 3,
    "similarity": "CosineSimilarity",  # "EuclideanDistance", "CosineSimilarity",
    # "community_type": "dataset",
    "with_sim_consensus": True,
    # Learning setup
    "rounds": 10,
    "epochs_per_round": 5,
    "warmup_epochs": 50,
    "model": "resnet10",
    "local_train_after_aggr": True,
    # "pretrained": True,
    # "train_only_fc": True,
    "model_lr": 1e-4,
    "batch_size": 16,
    # Knowledge transfer params
    "average_last_layer": True,
    "mask_finetune_last_layer": False,
    # params for model
    "position": 0,
}

defkt: ConfigType = {
    "algo": "defkt",
    "central_client": 1,
    "mask_last_layer": False,
    "fine_tune_last_layer": False,
    "epochs_per_round": 5,
    "rounds": 10,
    "epochs": 10,
    "model": "resnet10",
    "model_lr": 1e-4,
    "batch_size": 16,
    "num_teachers": 1,
    # params for model
    "position": 0,
    "inp_shape": [128, 3, 32, 32],  # This should be a List[int]
}

fedavg_object_detect: ConfigType = {
    "algo": "fedavg",
    "exp_type": "",
    # Learning setup
    "epochs": 10,
    "model": "yolo",
    "model_lr": 1e-5,
    "batch_size": 8,
}

fediso: ConfigType = {
    "algo": "fediso",
    "num_rep": 1,
    # Learning setup
    "rounds": 100,
    "epochs_per_round": 5,
    "model": "resnet10",
    "model_lr": 1e-4,
    "batch_size": 16,
    # params for model
    "position": 0,
}

L2C_users: int = 3
L2C: ConfigType = {
    "algo": "l2c",
    "sharing": "weights",
    "alpha_lr": 0.1,
    "alpha_weight_decay": 0.01,
    # Clients selection
    "target_users_before_T_0": 0,  # Only used if adapted_to_assumption True otherwise all users are kept
    "target_users_after_T_0": round((L2C_users - 1) * 0.1),
    "T_0": 10,  # round after which only target_users_after_T_0 peers are kept
    "epochs_per_round": 5,
    "warmup_epochs": 5,
    "rounds": 210,
    "model": "resnet10",
    "average_last_layer": True,
    "model_lr": 1e-4,
    "batch_size": 32,
    "weight_decay": 5e-4,
    "adapted_to_assumption": False,
    # params for model
    "position": 0,
    "inp_shape": [128, 3, 32, 32],  # This should be a List[int]
}

fedcentral: ConfigType = {
    "algo": "centralized",
    "mask_last_layer": False,
    "fine_tune_last_layer": False,
    "epochs_per_round": 5,
    "rounds": 100,
    "model": "resnet10",
    "model_lr": 1e-4,
    "batch_size": 16,
    # params for model
    "position": 0,
    "inp_shape": [128, 3, 32, 32],
}

fedval: ConfigType = {
    "algo": "fedval",
    "num_rep": 1,
    # Clients selection
    "selection_strategy": "highest",  # lowest,
    "target_users_before_T_0": 1,
    "target_users_after_T_0": 1,
    "T_0": 400,  # round after which only target_users_after_T_0 peers are kept
    "community_type": None,  # "dataset",
    # Learning setup
    "rounds": 200,
    "epochs_per_round": 5,
    "model": "resnet10",
    "local_train_after_aggr": False,
    "model_lr": 1e-4,
    "batch_size": 16,
    # Knowledge transfer params
    "average_last_layer": True,
    "mask_finetune_last_layer": False,
    # params for model
    "position": 0,
}

swarm_users: int = 3
swarm: ConfigType = {
    "algo": "swarm",
    "num_rep": 1,
    # Clients selection
    "target_users": 2,
    "similarity": "CosineSimilarity",  # "EuclideanDistance", "CosineSimilarity",
    "with_sim_consensus": True,
    # Learning setup
    "epochs": 210,
    "rounds": 210,
    "epochs_per_round": 5,
    "model": "resnet10",
    "local_train_after_aggr": True,
    "model_lr": 1e-4,
    "batch_size": 16,
    # Knowledge transfer params
    "average_last_layer": True,
    "mask_finetune_last_layer": False,
    # params for model
   "position": 0,
}

fedstatic: ConfigType = {
    # Collaboration setup
    "algo": "fedstatic",
<<<<<<< HEAD
    # "topology": {"name": "ring"},  
    # "topology": {"name": "torus", "m": 3, "n": 3}, 
    # "topology": {"name": "fully_connected"},
    "topology": {"name": "erdos_renyi", "p": 0.13}, 
    "rounds": 200,
=======
    "topology": {"name": "watts_strogatz", "k": 3, "p": 0.2}, # type: ignore
    # "topology": {"name": "base_graph", "max_degree": 2}, # type: ignore
    "rounds": 3,
>>>>>>> c8ed3a73
    # Model parameters
    "optimizer": "sgd",
    "model": "resnet10",
    "model_lr": 0.1,  # lr for sgd
    "batch_size": 256,
}

swift: ConfigType = {
    # Collaboration setup
    "algo": "swift",
    "topology": {"name": "watts_strogatz", "k": 3, "p": 0.2}, # type: ignore
    "rounds": 20,

    # Model parameters
    "model": "resnet10",
    "model_lr": 3e-4,
    "batch_size": 256,
}

fed_dynamic_weights: ConfigType = {
    # Collaboration setup
    "algo": "feddynamic",
    # comparison describes the metric or algorithm used to compare the weights of the models
    # sampling describes the method used to sample the neighbors after the comparison
    "topology": {"comparison": "weights_l2", "sampling": "closest"}, # type: ignore
    "rounds": 20,

    # Model parameters
    "model": "resnet10",
    "model_lr": 3e-4,
    "batch_size": 256,
}

fed_dynamic_loss: ConfigType = {
    # Collaboration setup
    "algo": "feddynamic",
    "topology": {"comparison": "loss", "sampling": "closest"}, # type: ignore
    "rounds": 20,

    # Model parameters
    "model": "resnet6",
    "model_lr": 3e-4,
    "batch_size": 256,
}

fedavgpush: ConfigType = {
    # Collaboration setup
    "algo": "fedavgpush",
    "rounds": 2,

    # Model parameters
    "model": "resnet10",
    "model_lr": 3e-4,
    "batch_size": 256,
}

metaL2C_cifar10: ConfigType = {
    "algo": "metal2c",
    "sharing": "weights",  # "updates"
    # Client selection
    "target_users_before_T_0": 0,
    "target_users_after_T_0": 1,
    "K_0": 0,  # number of peers to keep as neighbors at T_0 (!) inverse that in L2C paper
    "T_0": 250,  # round after wich only K_0 peers are kept
    "alpha_lr": 0.1,
    "alpha_weight_decay": 0.01,
    "epochs_per_round": 5,
    "rounds": 3,
    "model": "resnet18",
    "average_last_layer": False,
    "model_lr": 1e-4,
    "batch_size": 64,
    "optimizer": "sgd",
    "weight_decay": 5e-4,
    # params for model
    "position": 0,
    "inp_shape": [128, 3, 32, 32],
}


# Malicious Algorithm Configuration
malicious_traditional_model_update_attack: ConfigType = {
    **traditional_fl,
    **malicious_config_list["bad_weights"],
}

malicious_traditional_data_poisoning_attack: ConfigType = {
    **traditional_fl,
    **malicious_config_list["data_poisoning"],
}

malicious_traditional_model_poisoning_attack: ConfigType = {
    **traditional_fl,
    **malicious_config_list["backdoor_attack"],
}



# List of algorithm configurations
algo_config_list: List[ConfigType] = [
    iid_dispfl_clients_new,
    traditional_fl,
    malicious_traditional_data_poisoning_attack,
    malicious_traditional_model_poisoning_attack,
    malicious_traditional_model_update_attack,
    fedweight,
    defkt,
    fedavg_object_detect,
    fediso,
    L2C,
    fedcentral,
    fedval,
    swarm,
    fedstatic,
    metaL2C_cifar10,
]

# Malicious List of algorithm configurations
malicious_algo_config_list: List[ConfigType] = [
    traditional_fl,
    malicious_traditional_data_poisoning_attack,
    malicious_traditional_model_poisoning_attack,
    malicious_traditional_model_update_attack,
]

default_config_list: List[ConfigType] = [traditional_fl]
# default_config_list: List[ConfigType] = [fedstatic, fedstatic, fedstatic, fedstatic]<|MERGE_RESOLUTION|>--- conflicted
+++ resolved
@@ -202,17 +202,9 @@
 fedstatic: ConfigType = {
     # Collaboration setup
     "algo": "fedstatic",
-<<<<<<< HEAD
-    # "topology": {"name": "ring"},  
-    # "topology": {"name": "torus", "m": 3, "n": 3}, 
-    # "topology": {"name": "fully_connected"},
-    "topology": {"name": "erdos_renyi", "p": 0.13}, 
-    "rounds": 200,
-=======
     "topology": {"name": "watts_strogatz", "k": 3, "p": 0.2}, # type: ignore
     # "topology": {"name": "base_graph", "max_degree": 2}, # type: ignore
     "rounds": 3,
->>>>>>> c8ed3a73
     # Model parameters
     "optimizer": "sgd",
     "model": "resnet10",
