--- conflicted
+++ resolved
@@ -265,19 +265,13 @@
     "seed": 1,
     "num_collaborators": NUM_COLLABORATORS,
     "load_existing": False,
-<<<<<<< HEAD
-    "dump_dir": "./expt_dump/",
     "device_ids": get_device_ids(num_users=swarm_users, gpus_available=[1, 2]),
     # "algo": get_algo_configs(num_users=swarm_users, algo_configs=default_config_list),  # type: ignore
     "algos": get_algo_configs(
         num_users=swarm_users,
         algo_configs=default_config_list,
     ),  # type: ignore
-=======
-    "dump_dir": DUMP_DIR,
-    "device_ids": get_device_ids(num_users=swarm_users, gpus_available=[3, 4]),
-    "algo": get_algo_configs(num_users=swarm_users, algo_configs=default_config_list),  # type: ignore
->>>>>>> 6a42570b
+    "dump_dir": DUMP_DIR,
     # Dataset params
     "dset": get_domainnet_support(
         swarm_users
@@ -332,10 +326,5 @@
     "exp_keys": [],
 }
 
-<<<<<<< HEAD
-# current_config = grpc_system_config
-current_config = mpi_domainnet_sys_config
-=======
 current_config = grpc_system_config
-# current_config = mpi_system_config
->>>>>>> 6a42570b
+# current_config = mpi_system_config