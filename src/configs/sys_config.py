--- conflicted
+++ resolved
@@ -356,11 +356,5 @@
     "test_samples_per_user": 200,
 }
 
-<<<<<<< HEAD
-# current_config = grpc_system_config
-current_config = mpi_system_config
-=======
-
 current_config = grpc_system_config
 # current_config = mpi_system_config
->>>>>>> 481c3674
