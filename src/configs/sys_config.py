--- conflicted
+++ resolved
@@ -159,13 +159,8 @@
 CIFAR10_DSET = "cifar10"
 CIAR10_DPATH = "./datasets/imgs/cifar10/"
 
-<<<<<<< HEAD
 NUM_COLLABORATORS = 1
 DUMP_DIR = "/mas/camera/Experiments/SONAR/jyuan/_tmp/"
-=======
-NUM_COLLABORATORS = 3
-DUMP_DIR = "/tmp/new_sonar/"
->>>>>>> 3e221d01
 
 num_users = 9
 mpi_system_config: ConfigType = {
@@ -352,13 +347,8 @@
     "device_ids": get_device_ids(num_users, gpu_ids),
     "assign_based_on_host": True,
     # "algos": get_algo_configs(num_users=num_users, algo_configs=default_config_list),  # type: ignore
-<<<<<<< HEAD
     "algos": get_algo_configs(num_users=num_users, algo_configs=[fedstatic]),  # type: ignore
     "samples_per_user": 50000 // num_users,  # distributed equally
-=======
-    "algos": get_algo_configs(num_users=num_users, algo_configs=[fed_dynamic_weights]),  # type: ignore
-    "samples_per_user": 500,  # distributed equally
->>>>>>> 3e221d01
     "train_label_distribution": "non_iid",
     "alpha_data": 0.1,
     "test_label_distribution": "iid",
