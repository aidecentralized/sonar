--- conflicted
+++ resolved
@@ -329,12 +329,8 @@
     "dropout_correlation": 0.0, # correlation between dropouts of successive rounds: [0,1]
 }
 
-<<<<<<< HEAD
 dropout_dict = {} #empty dict to disable dropout
-dropout_dicts = {"node_0": {}}
-=======
 dropout_dicts: Any = {"node_0": {}}
->>>>>>> ded2ba57
 for i in range(1, num_users + 1):
     dropout_dicts[f"node_{i}"] = dropout_dict
 
@@ -352,19 +348,13 @@
     "seed": 2,
     "device_ids": get_device_ids(num_users, gpu_ids),
     # "algos": get_algo_configs(num_users=num_users, algo_configs=default_config_list),  # type: ignore
-<<<<<<< HEAD
     "algos": get_algo_configs(num_users=num_users, algo_configs=[fedstatic]),  # type: ignore
     "samples_per_user": 50000 // num_users,  # distributed equally
-=======
-    "algos": get_algo_configs(num_users=num_users, algo_configs=[fed_dynamic_loss]),  # type: ignore
-    "samples_per_user": 10000 // num_users,  # distributed equally
->>>>>>> ded2ba57
     "train_label_distribution": "non_iid",
     "alpha_data": 0.1,
     "test_label_distribution": "iid",
     "exp_keys": [],
     "dropout_dicts": dropout_dicts,
-<<<<<<< HEAD
     "test_samples_per_user": 200,
     "log_memory": True,
     "streaming_aggregation": True, # Make it true for fedstatic
@@ -375,9 +365,6 @@
     #     "matlaber3": [0, 1, 2, 3],
     #     "matlaber4": [0, 2, 3, 4, 5, 6, 7],
     # }
-=======
-    "log_memory": False,
->>>>>>> ded2ba57
 }
 
 grpc_system_config_gia: ConfigType = {
