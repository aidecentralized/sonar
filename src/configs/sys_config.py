--- conflicted
+++ resolved
@@ -2,7 +2,6 @@
 # TODO: Set up multiple non-iid configurations here. The goal of a separate system config
 # is to simulate different real-world scenarios without changing the algorithm configuration.
 from typing import Dict, List
-<<<<<<< HEAD
 # from utils.config_utils import get_sliding_window_support, get_device_ids
 
 def get_device_ids(num_users: int, gpus_available: List[int]) -> Dict[str, List[int]]:
@@ -62,9 +61,6 @@
     "mnist_m": "./imgs/MNIST-M",
     "synth_digits": "./imgs/syn_digit"
 }
-=======
-
->>>>>>> dbea41e0
 
 mpi_system_config = {
     "comm": {
@@ -72,7 +68,6 @@
     },
     "num_users": 4,
     # "experiment_path": "./experiments/",
-<<<<<<< HEAD
     "dset": "cifar10",
     "dump_dir": "./expt_dump/",
     "dpath": "./datasets/imgs/cifar10/",
@@ -186,27 +181,14 @@
     # For a single-GPU environment, the config will look as follows (as it follows a 0-based indexing):
     "device_ids": {"node_0": [1], "node_1": [2]},
     "samples_per_user": 100, #TODO: To model scenarios where different users have different number of samples
-=======
-    "dset": "cifar10",
-    "dump_dir": "./expt_dump/",
-    "dpath": "./datasets/imgs/cifar10/",
-    "seed": 31,
-    # node_0 is a server currently
-    # The device_ids dictionary depicts the GPUs on which the nodes reside.
-    # For a single-GPU environment, the config will look as follows (as it follows a 0-based indexing):
-    "device_ids": {"node_0": [0], "node_1": [0],"node_2": [0], "node_3": [0]},
-    "samples_per_user": 1000, #TODO: To model scenarios where different users have different number of samples
->>>>>>> dbea41e0
     # we need to make this a dictionary with user_id as key and number of samples as value
     "train_label_distribution": "iid",
     "test_label_distribution": "iid",
     "folder_deletion_signal_path":"./expt_dump/folder_deletion.signal"
 }
 
-<<<<<<< HEAD
 num_users = 80
 gpu_ids = [1, 2, 3, 4, 5, 6, 7]
-=======
 object_detect_system_config = {
     "num_users": 1,
     "experiment_path": "./experiments/",
@@ -239,8 +221,6 @@
 
 num_users = 80
 gpu_ids = [1, 2, 3, 4, 5, 6, 7]
-# gpu_ids = [1, 2, 3, 4, 5, 7]
->>>>>>> dbea41e0
 grpc_system_config = {
     "num_users": num_users,
     "comm": {
@@ -251,19 +231,11 @@
     "dump_dir": "./expt_dump/",
     "dpath": "./datasets/imgs/cifar10/",
     "seed": 2,
-<<<<<<< HEAD
     "device_ids": get_device_ids(num_users, gpu_ids), # +1 for the super-node
-=======
-    "device_ids": get_device_ids(num_users + 1, gpu_ids), # +1 for the super-node
->>>>>>> dbea41e0
     "samples_per_user": 500,
     "train_label_distribution": "iid",
     "test_label_distribution": "iid",
     "folder_deletion_signal_path":"./expt_dump/folder_deletion.signal"
 }
 
-<<<<<<< HEAD
-current_config = mpi_non_iid_sys_config
-=======
-current_config = grpc_system_config
->>>>>>> dbea41e0
+current_config = mpi_non_iid_sys_config