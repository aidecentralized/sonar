# System Configuration
# TODO: Set up multiple non-iid configurations here. The goal of a separate system config
# is to simulate different real-world scenarios without changing the algorithm configuration.
from typing import Any, Dict, List, Literal, Optional
import random
from utils.types import ConfigType

# from utils.config_utils import get_sliding_window_support, get_device_ids
from .algo_config import (
    malicious_algo_config_list,
    default_config_list,
    fedstatic,  # type: ignore
    traditional_fl, # type: ignore
    swift, # type: ignore
    fedavgpush, # type: ignore
    fed_dynamic_weights, # type: ignore
    fed_dynamic_loss, # type: ignore
)

sliding_window_8c_4cpc_support = {
    "1": [0, 1, 2, 3],
    "2": [1, 2, 3, 4],
    "3": [2, 3, 4, 5],
    "4": [3, 4, 5, 6],
    "5": [4, 5, 6, 7],
    "6": [5, 6, 7, 8],
    "7": [6, 7, 8, 9],
    "8": [7, 8, 9, 0],
}


def get_device_ids(num_users: int, gpus_available: List[int | Literal["cpu"]]) -> Dict[str, List[int | Literal["cpu"]]]:
    """
    Get the GPU device IDs for the users.
    """
    # TODO: Make it multi-host
    device_ids: Dict[str, List[int | Literal["cpu"]]] = {}
    for i in range(num_users + 1):  # +1 for the super-node
        index = i % len(gpus_available)
        gpu_id = gpus_available[index]
        device_ids[f"node_{i}"] = [gpu_id]
    return device_ids


def get_algo_configs(
    num_users: int,
    algo_configs: List[ConfigType],
    assignment_method: Literal[
        "sequential", "random", "mapping", "distribution"
    ] = "sequential",
    seed: Optional[int] = 1,
    mapping: Optional[List[int]] = None,
    distribution: Optional[Dict[int, int]] = None,
) -> Dict[str, ConfigType]:
    """
    Assign an algorithm configuration to each node, allowing for repetition.
    sequential: Assigns the algo_configs sequentially to the nodes
    random: Assigns the algo_configs randomly to the nodes
    mapping: Assigns the algo_configs based on the mapping of node index to algo index provided
    distribution: Assigns the algo_configs based on the distribution of algo index to number of nodes provided
    """
    algo_config_map: Dict[str, ConfigType] = {}
    algo_config_map["node_0"] = algo_configs[0]  # Super-node
    if assignment_method == "sequential":
        for i in range(1, num_users + 1):
            algo_config_map[f"node_{i}"] = algo_configs[i % len(algo_configs)]
    elif assignment_method == "random":
        for i in range(1, num_users + 1):
            algo_config_map[f"node_{i}"] = random.choice(algo_configs)
    elif assignment_method == "mapping":
        if not mapping:
            raise ValueError("Mapping must be provided for assignment method 'mapping'")
        assert len(mapping) == num_users
        for i in range(1, num_users + 1):
            algo_config_map[f"node_{i}"] = algo_configs[mapping[i - 1]]
    elif assignment_method == "distribution":
        if not distribution:
            raise ValueError(
                "Distribution must be provided for assignment method 'distribution'"
            )
        total_users = sum(distribution.values())
        assert total_users == num_users

        # List of node indices to assign
        node_indices = list(range(1, total_users + 1))
        # Seed for reproducibility
        random.seed(seed)
        # Shuffle the node indices based on the seed
        random.shuffle(node_indices)

        # Assign nodes based on the shuffled indices
        current_index = 0
        for algo_index, num_nodes in distribution.items():
            for i in range(num_nodes):
                node_id = node_indices[current_index]
                algo_config_map[f"node_{node_id}"] = algo_configs[algo_index]
                current_index += 1
    else:
        raise ValueError(f"Invalid assignment method: {assignment_method}")
    # print("algo config mapping is: ", algo_config_map)
    return algo_config_map


def get_domain_support(
    num_users: int, base: str, domains: List[int] | List[str]
) -> Dict[str, str]:
    assert num_users % len(domains) == 0

    users_per_domain = num_users // len(domains)
    support: Dict[str, str] = {}
    support["0"] = f"{base}_{domains[0]}"
    for i in range(1, num_users + 1):
        support[str(i)] = f"{base}_{domains[(i-1) // users_per_domain]}"
    return support


DOMAINNET_DMN = ["real", "sketch", "clipart"]


def get_domainnet_support(num_users: int, domains: List[str] = DOMAINNET_DMN):
    return get_domain_support(num_users, "domainnet", domains)


domainnet_base_dir = "/u/abhi24/matlaberp2/p2p/imgs/domainnet/"
domainnet_dpath = {
    "domainnet_real": domainnet_base_dir,
    "domainnet_sketch": domainnet_base_dir,
    "domainnet_clipart": domainnet_base_dir,
    "domainnet_infograph": domainnet_base_dir,
    "domainnet_quickdraw": domainnet_base_dir,
    "domainnet_painting": domainnet_base_dir,
}

CAMELYON17_DMN = [0, 3, 4]  # + 1, 2 in test set
CAMELYON17_DMN_EXT = [0, 1, 2, 3, 4]  # + 1, 2 in test set


def get_camelyon17_support(num_users: int, domains: List[int] = CAMELYON17_DMN):
    return get_domain_support(num_users, "wilds_camelyon17", domains)


DIGIT_FIVE_2 = ["svhn", "mnist_m"]
DIGIT_FIVE = ["svhn", "mnist_m", "synth_digits"]
DIGIT_FIVE_5 = ["mnist", "usps", "svhn", "mnist_m", "synth_digits"]


def get_digit_five_support(num_users: int, domains: List[str] = DIGIT_FIVE):
    return get_domain_support(num_users, "", domains)


digit_five_dpath = {
    "mnist": "./imgs/mnist",
    "usps": "./imgs/usps",
    "svhn": "./imgs/svhn",
    "mnist_m": "./imgs/MNIST-M",
    "synth_digits": "./imgs/syn_digit",
}

CIFAR10_DSET = "cifar10"
CIAR10_DPATH = "./datasets/imgs/cifar10/"

NUM_COLLABORATORS = 1
DUMP_DIR = "/tmp/"

num_users = 3
mpi_system_config: ConfigType = {
    "exp_id": "",
    "comm": {"type": "MPI"},
    "num_users": num_users,
    "num_collaborators": NUM_COLLABORATORS,
    "dset": CIFAR10_DSET,
    "dump_dir": DUMP_DIR,
    "dpath": CIAR10_DPATH,
    "seed": 32,
    # node_0 is a server currently
    # The device_ids dictionary depicts the GPUs on which the nodes reside.
    # For a single-GPU environment, the config will look as follows (as it follows a 0-based indexing):
    #  "device_ids": {"node_0": [0], "node_1": [0], "node_2": [0], "node_3": [0]},
    "device_ids": get_device_ids(num_users=3, gpus_available=[1, 2]),
    # use this when the list needs to be imported from the algo_config
    # "algo": get_algo_configs(num_users=3, algo_configs=algo_configs_list),
    "algos": get_algo_configs(
        num_users=3,
        algo_configs=default_config_list
    ),  # type: ignore
    "samples_per_user": 5555,  # TODO: To model scenarios where different users have different number of samples
    # we need to make this a dictionary with user_id as key and number of samples as value
    "train_label_distribution": "iid",  # Either "iid", "non_iid" "support"
    "test_label_distribution": "iid",  # Either "iid", "non_iid" "support"
    "test_samples_per_user": 200,  # Only for non_iid test distribution
    "exp_keys": [],
}

mpi_non_iid_sys_config: ConfigType = {
    "exp_id": "",
    "comm": {"type": "MPI"},
    "seed": 1,
    "num_collaborators": NUM_COLLABORATORS,
    # "experiment_path": "./experiments/",
    "dset": CIFAR10_DSET,
    "dump_dir": DUMP_DIR,
    "dpath": CIAR10_DPATH,
    "load_existing": False,
    "device_ids": get_device_ids(num_users=3, gpus_available=[0, 3]),
    "algo": get_algo_configs(num_users=3, algo_configs=default_config_list),  # type: ignore
    "train_label_distribution": "non_iid",  # Either "iid", "non_iid" "support",
    "test_label_distribution": "non_iid",  # Either "iid" "support",
    "samples_per_user": 256,
    "test_samples_per_user": 100,
    "exp_keys": [],
}

L2C_users = 3
mpi_L2C_sys_config: ConfigType = {
    "exp_id": "",
    "comm": {"type": "MPI"},
    "seed": 1,
    "num_collaborators": NUM_COLLABORATORS,
    # "experiment_path": "./experiments/",
    "dset": CIFAR10_DSET,
    "dump_dir": DUMP_DIR,
    "dpath": CIAR10_DPATH,
    "load_existing": False,
    "device_ids": get_device_ids(num_users=3, gpus_available=[1, 2]),
    "algo": get_algo_configs(num_users=3, algo_configs=default_config_list),  # type: ignore
    "train_label_distribution": "iid",  # Either "iid", "non_iid" "support",
    "test_label_distribution": "iid",  # Either "iid" "support",
    "samples_per_user": 32,
    "test_samples_per_user": 32,
    "validation_prop": 0.05,
    "exp_keys": [],
}

mpi_metaL2C_support_sys_config: ConfigType = {
    "exp_id": "",
    "comm": {"type": "MPI"},
    "seed": 1,
    "num_collaborators": NUM_COLLABORATORS,
    # "experiment_path": "./experiments/",
    "dset": CIFAR10_DSET,
    "dump_dir": DUMP_DIR,
    "dpath": CIAR10_DPATH,
    "load_existing": False,
    "device_ids": get_device_ids(num_users=3, gpus_available=[1, 2]),
    "algo": get_algo_configs(num_users=3, algo_configs=default_config_list),  # type: ignore
    "train_label_distribution": "support",  # Either "iid", "non_iid" "support",
    "test_label_distribution": "support",  # Either "iid" "support",
    "support": sliding_window_8c_4cpc_support,
    "samples_per_user": 32,
    "test_samples_per_user": 32,
    "validation_prop": 0.05,
    "exp_keys": [],
}

mpi_digitfive_sys_config: ConfigType = {
    "exp_id": "",
    "comm": {"type": "MPI"},
    "seed": 1,
    "num_collaborators": NUM_COLLABORATORS,
    "load_existing": False,
    "dump_dir": DUMP_DIR,
    "device_ids": get_device_ids(num_users=3, gpus_available=[6, 7]),
    "algo": get_algo_configs(num_users=3, algo_configs=default_config_list),  # type: ignore
    # Dataset params
    "dset": get_digit_five_support(
        3
    ),  # get_camelyon17_support(fedcentral_client), #get_domainnet_support(fedcentral_client),
    "dpath": digit_five_dpath,  # wilds_dpath,#domainnet_dpath,
    "train_label_distribution": "iid",  # Either "iid", "shard" "support",
    "test_label_distribution": "iid",  # Either "iid" "support",
    "samples_per_user": 256,
    "test_samples_per_class": 100,
    "community_type": "dataset",
    "exp_keys": [],
}

swarm_users = 3
mpi_domainnet_sys_config: ConfigType = {
    "exp_id": "",
    "comm": {"type": "MPI"},
    "seed": 1,
    "num_collaborators": NUM_COLLABORATORS,
    "load_existing": False,
    "dump_dir": DUMP_DIR,
    "device_ids": get_device_ids(num_users=swarm_users, gpus_available=[3, 4]),
    "algo": get_algo_configs(num_users=swarm_users, algo_configs=default_config_list),  # type: ignore
    # Dataset params
    "dset": get_domainnet_support(
        swarm_users
    ),  # get_camelyon17_support(fedcentral_client), #get_domainnet_support(fedcentral_client),
    "dpath": domainnet_dpath,  # wilds_dpath,#domainnet_dpath,
    "train_label_distribution": "iid",  # Either "iid", "shard" "support",
    "test_label_distribution": "iid",  # Either "iid" "support",
    "samples_per_user": 32,
    "test_samples_per_class": 100,
    "community_type": "dataset",
    "exp_keys": [],
}

object_detect_system_config: ConfigType = {
    "exp_id": "",
    "num_users": 1,
    "num_collaborators": NUM_COLLABORATORS,
    "experiment_path": "./experiments/",
    "dset": "pascal",
    "dump_dir": DUMP_DIR,
    "dpath": "./datasets/pascal/VOCdevkit/VOC2012/",
    "seed": 37,
    # node_0 is a server currently
    # The device_ids dictionary depicts the GPUs on which the nodes reside.
    # For a single-GPU environment, the config will look as follows (as it follows a 0-based indexing):
    "device_ids": {"node_0": [1], "node_1": [2]},
    "algo": get_algo_configs(num_users=2, algo_configs=default_config_list),  # type: ignore
    "samples_per_user": 100,  # TODO: To model scenarios where different users have different number of samples
    # we need to make this a dictionary with user_id as key and number of samples as value
    "train_label_distribution": "iid",
    "test_label_distribution": "iid",
    "exp_keys": [],
}

num_users = 4

dropout_dict: Any = {
    "distribution_dict": { # leave dict empty to disable dropout
        "method": "uniform",  # "uniform", "normal"
        "parameters": {} # "mean": 0.5, "std": 0.1 in case of normal distribution
    },
    "dropout_rate": 0.0, # cutoff for dropout: [0,1]
    "dropout_correlation": 0.0, # correlation between dropouts of successive rounds: [0,1]
}

<<<<<<< HEAD
dropout_dicts: Any = {"node_0": {}}
=======

dropout_dicts = {"node_0": {}}
>>>>>>> 99c8b51f
for i in range(1, num_users + 1):
    dropout_dicts[f"node_{i}"] = dropout_dict

# for swift or fedavgpush, just modify the algo_configs list
# for swift, synchronous should preferable be False
<<<<<<< HEAD
gpu_ids = [0, 1, 2, 3]
=======
gpu_ids = [2, 3, 5, 6]

>>>>>>> 99c8b51f
grpc_system_config: ConfigType = {
    "exp_id": "dynamic_test",
    "num_users": num_users,
    "num_collaborators": NUM_COLLABORATORS,
    "comm": {"type": "GRPC", "synchronous": True, "peer_ids": ["localhost:32048"]},  # The super-node
    "dset": CIFAR10_DSET,
    "dump_dir": DUMP_DIR,
    "dpath": CIAR10_DPATH,
    "seed": 2,
    "device_ids": get_device_ids(num_users, gpu_ids),
    # "algos": get_algo_configs(num_users=num_users, algo_configs=default_config_list),  # type: ignore
<<<<<<< HEAD
    "algos": get_algo_configs(num_users=num_users, algo_configs=[fed_dynamic_loss]),  # type: ignore
    "samples_per_user": 10000 // num_users,  # distributed equally
    "train_label_distribution": "non_iid",
    "alpha": 0.1,
    "test_label_distribution": "iid",
    "exp_keys": [],
    "dropout_dicts": dropout_dicts,
    "log_memory": False,
=======
    "algos": get_algo_configs(num_users=num_users, algo_configs=[fedstatic]),  # type: ignore
    # "samples_per_user": 50000 // num_users,  # distributed equally
    "samples_per_user": 100,
    "train_label_distribution": "non_iid",
    "test_label_distribution": "iid",
    "alpha_data": 1.0,
    "exp_keys": [],
    "dropout_dicts": dropout_dicts,
    "test_samples_per_user": 200,
    "log_memory": True,
    # "streaming_aggregation": True, # Make it true for fedstatic
    "assign_based_on_host": True,
    "hostname_to_device_ids": {
        "matlaber1": [2, 3, 4, 5, 6, 7],
        "matlaber12": [0, 1, 2, 3],
        "matlaber3": [0, 1, 2, 3],
        "matlaber4": [0, 2, 3, 4, 5, 6, 7],
    }
}

grpc_system_config_gia: ConfigType = {
    "exp_id": "static",
    "num_users": num_users,
    "num_collaborators": NUM_COLLABORATORS,
    "comm": {"type": "GRPC", "synchronous": True, "peer_ids": ["localhost:50048"]},  # The super-node
    "dset": CIFAR10_DSET,
    "dump_dir": DUMP_DIR,
    "dpath": CIAR10_DPATH,
    "seed": 2,
    "device_ids": get_device_ids(num_users, gpu_ids),
    # "algos": get_algo_configs(num_users=num_users, algo_configs=default_config_list),  # type: ignore
    "algos": get_algo_configs(num_users=num_users, algo_configs=[fedstatic]),  # type: ignore
    "samples_per_user": 50000 // num_users,  # distributed equally
    "train_label_distribution": "iid",
    "test_label_distribution": "iid",
    "exp_keys": [],
    "dropout_dicts": dropout_dicts,
    "gia":True,
    "gia_attackers":[1]
>>>>>>> 99c8b51f
}

current_config = grpc_system_config
# current_config = mpi_system_config<|MERGE_RESOLUTION|>--- conflicted
+++ resolved
@@ -329,23 +329,13 @@
     "dropout_correlation": 0.0, # correlation between dropouts of successive rounds: [0,1]
 }
 
-<<<<<<< HEAD
 dropout_dicts: Any = {"node_0": {}}
-=======
-
-dropout_dicts = {"node_0": {}}
->>>>>>> 99c8b51f
 for i in range(1, num_users + 1):
     dropout_dicts[f"node_{i}"] = dropout_dict
 
 # for swift or fedavgpush, just modify the algo_configs list
 # for swift, synchronous should preferable be False
-<<<<<<< HEAD
 gpu_ids = [0, 1, 2, 3]
-=======
-gpu_ids = [2, 3, 5, 6]
-
->>>>>>> 99c8b51f
 grpc_system_config: ConfigType = {
     "exp_id": "dynamic_test",
     "num_users": num_users,
@@ -357,34 +347,14 @@
     "seed": 2,
     "device_ids": get_device_ids(num_users, gpu_ids),
     # "algos": get_algo_configs(num_users=num_users, algo_configs=default_config_list),  # type: ignore
-<<<<<<< HEAD
     "algos": get_algo_configs(num_users=num_users, algo_configs=[fed_dynamic_loss]),  # type: ignore
     "samples_per_user": 10000 // num_users,  # distributed equally
     "train_label_distribution": "non_iid",
-    "alpha": 0.1,
+    "alpha_data": 0.1,
     "test_label_distribution": "iid",
     "exp_keys": [],
     "dropout_dicts": dropout_dicts,
     "log_memory": False,
-=======
-    "algos": get_algo_configs(num_users=num_users, algo_configs=[fedstatic]),  # type: ignore
-    # "samples_per_user": 50000 // num_users,  # distributed equally
-    "samples_per_user": 100,
-    "train_label_distribution": "non_iid",
-    "test_label_distribution": "iid",
-    "alpha_data": 1.0,
-    "exp_keys": [],
-    "dropout_dicts": dropout_dicts,
-    "test_samples_per_user": 200,
-    "log_memory": True,
-    # "streaming_aggregation": True, # Make it true for fedstatic
-    "assign_based_on_host": True,
-    "hostname_to_device_ids": {
-        "matlaber1": [2, 3, 4, 5, 6, 7],
-        "matlaber12": [0, 1, 2, 3],
-        "matlaber3": [0, 1, 2, 3],
-        "matlaber4": [0, 2, 3, 4, 5, 6, 7],
-    }
 }
 
 grpc_system_config_gia: ConfigType = {
@@ -406,7 +376,6 @@
     "dropout_dicts": dropout_dicts,
     "gia":True,
     "gia_attackers":[1]
->>>>>>> 99c8b51f
 }
 
 current_config = grpc_system_config
