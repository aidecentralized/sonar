"""Module docstring for isolated.py - describes the module's purpose and functionality."""

from algos.base_class import BaseServer


class IsolatedServer(BaseServer):
    """Class docstring for IsolatedServer - describes the class and its purpose."""

    def __init__(self, config) -> None:
        """Initialize the IsolatedServer with configuration."""
        super().__init__(config)
        self.config = config
<<<<<<< HEAD
        self.set_model_parameters()
=======
        self.set_model_parameters(config)
        self.model_save_path = "{}/saved_models/node_{}.pt".format(
            self.config["results_path"], self.node_id
        )
        self.set_training_data(config)

    def set_training_data(self, config):
        train_dset = self.dset_obj.train_dset
        test_dset = self.dset_obj.test_dset
        samples_per_user = config["samples_per_user"]
        batch_size = config["batch_size"]
        client_idx = self.node_id
        indices = numpy.random.permutation(len(train_dset))
        dset = Subset(
            train_dset,
            indices[
                client_idx * samples_per_user : (client_idx + 1) * samples_per_user
            ],
        )
        self.dloader = DataLoader(
            dset, batch_size=batch_size * len(self.device_ids), shuffle=True
        )

    def test(self) -> float:
        """
        Test the model on the server
        """
        test_loss, acc = self.model_utils.test(
            self.model, self._test_loader, self.loss_fn, self.device
        )
        # TODO save the model if the accuracy is better than the best accuracy
        # so far
        if acc > self.best_acc:
            self.best_acc = acc
            self.model_utils.save_model(self.model, self.model_save_path)
        return acc

    def train(self):
        """
        Runs the whole training procedure
        """
        self.log_utils.log_console("Starting training epoch")
        loss = self.model_utils.train(
            self.model, self.optim, self.dloader, self.loss_fn, self.device
        )
        self.log_utils.log_console("Training epoch done")
        return loss

    def run_protocol(self):
        self.log_utils.log_console("Starting isolated client training")
        start_epochs = self.config.get("start_epochs", 0)
        total_epochs = self.config["epochs"]
        for round in range(start_epochs, total_epochs):
            self.log_utils.log_console("Starting round {}".format(round))

            loss, tr_acc = self.train()
            self.log_utils.log_tb(f"train_loss/clients", loss, round)
            self.log_utils.log_console(
                "round: {} train_loss:{:.4f}".format(round, loss)
            )
>>>>>>> 4ab89af9

    def set_model_parameters(self):
        """Set model parameters based on the configuration."""
        # Example of using an f-string for formatting
        print(f"Model parameters set with configuration: {self.config}")<|MERGE_RESOLUTION|>--- conflicted
+++ resolved
@@ -10,9 +10,6 @@
         """Initialize the IsolatedServer with configuration."""
         super().__init__(config)
         self.config = config
-<<<<<<< HEAD
-        self.set_model_parameters()
-=======
         self.set_model_parameters(config)
         self.model_save_path = "{}/saved_models/node_{}.pt".format(
             self.config["results_path"], self.node_id
@@ -73,7 +70,6 @@
             self.log_utils.log_console(
                 "round: {} train_loss:{:.4f}".format(round, loss)
             )
->>>>>>> 4ab89af9
 
     def set_model_parameters(self):
         """Set model parameters based on the configuration."""
