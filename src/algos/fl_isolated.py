<<<<<<< HEAD
"""Module docstring: This module implements federated learning isolation protocols."""
=======
from algos.base_class import BaseClient, BaseServer
from utils.stats_utils import from_rounds_stats_per_client_per_round_to_dict_arrays
from typing import Any, Dict, List
from utils.communication.comm_utils import CommunicationManager
>>>>>>> 4ab89af9

# Correct the import order
from utils.stats_utils import from_rounds_stats_per_client_per_round_to_dict_arrays
from algos.base_class import BaseClient, BaseServer


class CommProtocol:
    """Class docstring: Communication protocol for federated learning."""
    # pylint: disable=R0903
    START = 0  # Used to signal by the server to start
    DONE = 1  # Used to signal the server the client is done


class FedIsoClient(BaseClient):
<<<<<<< HEAD
    """Class docstring: Federated Isolation Client."""

    def __init__(self, config) -> None:
        super().__init__(config)
=======
    def __init__(self, config: Dict[str, Any], comm_utils: CommunicationManager) -> None:
        super().__init__(config, comm_utils)
>>>>>>> 4ab89af9
        self.config = config
        self.tag = CommProtocol
        self.model_save_path = "{}/saved_models/node_{}.pt".format(
            self.config["results_path"], self.node_id
        )
        self.best_acc = 0  # Define attributes in __init__

    def local_train(self, epochs, *args, **kwargs):
        """Train the model locally"""
        avg_loss, avg_acc = 0, 0
        for epoch in range(epochs):
            pass  # Use the variable to avoid unused variable error

        avg_loss /= epochs
        avg_acc /= epochs

        return avg_loss, avg_acc

    def local_test(self, dataset):
        """Test the model locally, not to be used in the traditional FedAvg"""
        test_loss = 0  # Use the variable or remove it if not needed
        # Implement the method body

    def run_protocol(self):
        start_round = self.config.get("start_round", 0)
        total_rounds = self.config["rounds"]
        epochs_per_round = self.config["epochs_per_round"]

<<<<<<< HEAD
        self.comm_utils.wait_for_signal(
            src=self.server_node, tag=self.tag.START)
=======
        self.comm_utils.receive(self.server_node, tag=self.tag.START)
>>>>>>> 4ab89af9

        stats = []
        for round in range(start_round, total_rounds):
            round_stats = {}

            # Train locally
            round_stats["train_loss"], round_stats["train_acc"] = self.local_train(
                epochs_per_round
            )

            # Test model
            round_stats["test_acc"] = self.local_test()

            stats.append(round_stats)

            if round % 10 == 0:
                print(
<<<<<<< HEAD
                     f"Client {self.node_id}, round {round}, "
                     f"loss {round_stats['train_loss']}, "
                     f"test acc {round_stats['test_acc']}"
                )           
        self.comm_utils.send_signal(
=======
                    "Client {}, round {}, loss {}, test acc {}".format(
                        self.node_id,
                        round,
                        round_stats["train_loss"],
                        round_stats["test_acc"],
                    )
                )
        self.comm_utils.send(
>>>>>>> 4ab89af9
            dest=self.server_node, data=stats, tag=self.tag.DONE
        )


class FedIsoServer(BaseServer):
    def __init__(self, config: Dict[str, Any], comm_utils: CommunicationManager) -> None:
        super().__init__(config, comm_utils)
        # self.set_parameters()
        self.config = config
        self.set_model_parameters(config)
        self.tag = CommProtocol
        self.model_save_path = "{}/saved_models/node_{}.pt".format(
            self.config["results_path"], self.node_id
        )

    def run_protocol(self):
        self.log_utils.log_console("Starting iid clients federated averaging")

        for client_node in self.users:
            self.log_utils.log_console(
                f"Server sending semaphore from {self.node_id} to {client_node}"
            )
<<<<<<< HEAD
            self.comm_utils.send_signal(
                dest=client_node, data=None, tag=self.tag.START)
=======
            self.comm_utils.send(dest=client_node, data=None, tag=self.tag.START)
>>>>>>> 4ab89af9

        self.log_utils.log_console("Server waiting for all clients to finish")
        stats = self.comm_utils.all_gather(self.tag.DONE)

        stats_dict = from_rounds_stats_per_client_per_round_to_dict_arrays(
            stats)
        stats_dict["round_step"] = 1
        self.log_utils.log_experiments_stats(stats_dict)
        self.plot_utils.plot_experiments_stats(stats_dict)<|MERGE_RESOLUTION|>--- conflicted
+++ resolved
@@ -1,11 +1,9 @@
-<<<<<<< HEAD
 """Module docstring: This module implements federated learning isolation protocols."""
-=======
 from algos.base_class import BaseClient, BaseServer
 from utils.stats_utils import from_rounds_stats_per_client_per_round_to_dict_arrays
 from typing import Any, Dict, List
 from utils.communication.comm_utils import CommunicationManager
->>>>>>> 4ab89af9
+
 
 # Correct the import order
 from utils.stats_utils import from_rounds_stats_per_client_per_round_to_dict_arrays
@@ -20,15 +18,10 @@
 
 
 class FedIsoClient(BaseClient):
-<<<<<<< HEAD
     """Class docstring: Federated Isolation Client."""
-
-    def __init__(self, config) -> None:
-        super().__init__(config)
-=======
     def __init__(self, config: Dict[str, Any], comm_utils: CommunicationManager) -> None:
         super().__init__(config, comm_utils)
->>>>>>> 4ab89af9
+
         self.config = config
         self.tag = CommProtocol
         self.model_save_path = "{}/saved_models/node_{}.pt".format(
@@ -57,12 +50,8 @@
         total_rounds = self.config["rounds"]
         epochs_per_round = self.config["epochs_per_round"]
 
-<<<<<<< HEAD
-        self.comm_utils.wait_for_signal(
-            src=self.server_node, tag=self.tag.START)
-=======
+
         self.comm_utils.receive(self.server_node, tag=self.tag.START)
->>>>>>> 4ab89af9
 
         stats = []
         for round in range(start_round, total_rounds):
@@ -80,13 +69,6 @@
 
             if round % 10 == 0:
                 print(
-<<<<<<< HEAD
-                     f"Client {self.node_id}, round {round}, "
-                     f"loss {round_stats['train_loss']}, "
-                     f"test acc {round_stats['test_acc']}"
-                )           
-        self.comm_utils.send_signal(
-=======
                     "Client {}, round {}, loss {}, test acc {}".format(
                         self.node_id,
                         round,
@@ -95,7 +77,6 @@
                     )
                 )
         self.comm_utils.send(
->>>>>>> 4ab89af9
             dest=self.server_node, data=stats, tag=self.tag.DONE
         )
 
@@ -118,12 +99,8 @@
             self.log_utils.log_console(
                 f"Server sending semaphore from {self.node_id} to {client_node}"
             )
-<<<<<<< HEAD
-            self.comm_utils.send_signal(
-                dest=client_node, data=None, tag=self.tag.START)
-=======
             self.comm_utils.send(dest=client_node, data=None, tag=self.tag.START)
->>>>>>> 4ab89af9
+
 
         self.log_utils.log_console("Server waiting for all clients to finish")
         stats = self.comm_utils.all_gather(self.tag.DONE)
