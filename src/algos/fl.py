from collections import OrderedDict
import sys
from typing import Any, Dict, List
from torch import Tensor, zeros_like
from utils.communication.comm_utils import CommunicationManager
from utils.log_utils import LogUtils
from algos.base_class import BaseClient, BaseServer
import os
import time

<<<<<<< HEAD
=======
# import the possible attacks
from algos.attack_add_noise import AddNoiseAttack
from algos.attack_bad_weights import BadWeightsAttack
from algos.attack_sign_flip import SignFlipAttack

>>>>>>> 6da1c413

class FedAvgClient(BaseClient):
    def __init__(
        self, config: Dict[str, Any], comm_utils: CommunicationManager
    ) -> None:
        super().__init__(config, comm_utils)
        self.config = config

        try:
            config["log_path"] = f"{config['log_path']}/node_{self.node_id}"
            os.makedirs(config["log_path"])
        except FileExistsError:
            color_code = "\033[91m"  # Red color
            reset_code = "\033[0m"  # Reset to default color
            print(
                f"{color_code}Log directory for the node {self.node_id} already exists in {config['log_path']}"
            )
            print(f"Exiting to prevent accidental overwrite{reset_code}")
            sys.exit(1)

        config["load_existing"] = False
        self.client_log_utils = LogUtils(config)

    def local_train(self, round: int, **kwargs: Any):
        """
        Train the model locally
        """
        start_time = time.time()
        avg_loss, avg_accuracy = self.model_utils.train(
            self.model, self.optim, self.dloader, self.loss_fn, self.device
        )
        end_time = time.time()
        time_taken = end_time - start_time

        self.client_log_utils.log_console(
            "Client {} finished training with loss {:.4f}, accuracy {:.4f}, time taken {:.2f} seconds".format(
                self.node_id, avg_loss, avg_accuracy, time_taken
            )
        )
        self.client_log_utils.log_summary(
            "Client {} finished training with loss {:.4f}, accuracy {:.4f}, time taken {:.2f} seconds".format(
                self.node_id, avg_loss, avg_accuracy, time_taken
            )
        )

        self.client_log_utils.log_tb(
            f"train_loss/client{self.node_id}", avg_loss, round
        )
        self.client_log_utils.log_tb(
            f"train_accuracy/client{self.node_id}", avg_accuracy, round
        )

    def local_test(self, **kwargs: Any):
        """
        Test the model locally, not to be used in the traditional FedAvg
        """

    def get_representation(self, **kwargs: Any) -> OrderedDict[str, Tensor]:
        """
        Share the model weights
        """
<<<<<<< HEAD
        return self.model.state_dict()  # type: ignore
=======

        malicious_type = self.config.get("malicious_type", "normal")

        if malicious_type == "normal":
            return self.model.state_dict()  # type: ignore
        elif malicious_type == "bad_weights":
            # Corrupt the weights
            return BadWeightsAttack(
                self.config, self.model.state_dict()
            ).get_representation()
        elif malicious_type == "sign_flip":
            # Flip the sign of the weights, also TODO: consider label flipping
            return SignFlipAttack(
                self.config, self.model.state_dict()
            ).get_representation()
        elif malicious_type == "add_noise":
            # Add noise to the weights
            return AddNoiseAttack(
                self.config, self.model.state_dict()
            ).get_representation()
        else:
            raise ValueError("Invalid malicious type")
>>>>>>> 6da1c413

    def set_representation(self, representation: OrderedDict[str, Tensor]):
        """
        Set the model weights
        """
        self.model.load_state_dict(representation)

    def run_protocol(self):
        start_epochs = self.config.get("start_epochs", 0)
        total_epochs = self.config["epochs"]

        for round in range(start_epochs, total_epochs):
            self.local_train(round)
            self.local_test()

            repr = self.get_representation()

            self.client_log_utils.log_summary(
                "Client {} sending done signal to {}".format(
                    self.node_id, self.server_node
                )
            )
            self.comm_utils.send(self.server_node, repr)
            self.client_log_utils.log_summary(
                "Client {} waiting to get new model from {}".format(
                    self.node_id, self.server_node
                )
            )
            repr = self.comm_utils.receive(self.server_node)
            self.client_log_utils.log_summary(
                "Client {} received new model from {}".format(
                    self.node_id, self.server_node
                )
            )
            self.set_representation(repr)
            # self.client_log_utils.log_summary("Round {} done for Client {}".format(round, self.node_id))


class FedAvgServer(BaseServer):
    def __init__(
        self, config: Dict[str, Any], comm_utils: CommunicationManager
    ) -> None:
        super().__init__(config, comm_utils)
        # self.set_parameters()
        self.config = config
        self.set_model_parameters(config)
        self.model_save_path = "{}/saved_models/node_{}.pt".format(
            self.config["results_path"], self.node_id
        )
        self.folder_deletion_signal = config["folder_deletion_signal_path"]

    # def fed_avg(self, model_wts: List[OrderedDict[str, Tensor]]):
    #     # All models are sampled currently at every round
    #     # Each model is assumed to have equal amount of data and hence
    #     # coeff is same for everyone
    #     num_users = len(model_wts)
    #     coeff = 1 / num_users # this assumes each node has equal amount of data
    #     avgd_wts: OrderedDict[str, Tensor] = OrderedDict()
    #     first_model = model_wts[0]

    #     for node_num in range(num_users):
    #         local_wts = model_wts[node_num]
    #         for key in first_model.keys():
    #             if node_num == 0:
    #                 avgd_wts[key] = coeff * local_wts[key].to('cpu')
    #             else:
    #                 avgd_wts[key] += coeff * local_wts[key].to('cpu')
    #     # put the model back to the device
    #     for key in avgd_wts.keys():
    #         avgd_wts[key] = avgd_wts[key].to(self.device)
    #     return avgd_wts

    def fed_avg(self, model_wts: List[OrderedDict[str, Tensor]]):
        num_users = len(model_wts)
        coeff = 1 / num_users
        avgd_wts: OrderedDict[str, Tensor] = OrderedDict()

        for key in model_wts[0].keys():
<<<<<<< HEAD
            avgd_wts[key] = sum(coeff * m[key] for m in model_wts)  # type: ignore
=======
            avgd_wts[key] = sum(coeff * m[key].to(self.device) for m in model_wts)  # type: ignore
>>>>>>> 6da1c413

        # Move to GPU only after averaging
        for key in avgd_wts.keys():
            avgd_wts[key] = avgd_wts[key].to(self.device)
        return avgd_wts

    def aggregate(
        self, representation_list: List[OrderedDict[str, Tensor]], **kwargs: Any
    ) -> OrderedDict[str, Tensor]:
        """
        Aggregate the model weights
        """
        avg_wts = self.fed_avg(representation_list)
        return avg_wts

    def set_representation(self, representation: OrderedDict[str, Tensor]):
        """
        Set the model
        """
        self.comm_utils.broadcast(representation)
        print("braodcasted")
        self.model.load_state_dict(representation)

    def test(self, **kwargs: Any) -> List[float]:
        """
        Test the model on the server
        """
        start_time = time.time()
        test_loss, test_acc = self.model_utils.test(
            self.model, self._test_loader, self.loss_fn, self.device
        )
        end_time = time.time()
        time_taken = end_time - start_time
        # TODO save the model if the accuracy is better than the best accuracy
        # so far
        if test_acc > self.best_acc:
            self.best_acc = test_acc
            self.model_utils.save_model(self.model, self.model_save_path)
        return [test_loss, test_acc, time_taken]

    def single_round(self):
        """
        Runs the whole training procedure
        """
        # calculate how much memory torch is occupying right now
        # self.log_utils.log_console("Server waiting for all clients to finish")
        reprs = self.comm_utils.all_gather()
        # self.log_utils.log_console("Server received all clients done signal")
        avg_wts = self.aggregate(reprs)
        self.set_representation(avg_wts)
        # Remove the signal file after confirming that all client paths have been created
        if os.path.exists(self.folder_deletion_signal):
            os.remove(self.folder_deletion_signal)

    def run_protocol(self):
        self.log_utils.log_console("Starting clients federated averaging")
        start_epochs = self.config.get("start_epochs", 0)
        total_epochs = self.config["epochs"]
        for round in range(start_epochs, total_epochs):
            self.log_utils.log_console("Starting round {}".format(round))
            self.log_utils.log_summary("Starting round {}".format(round))
            self.single_round()
            self.log_utils.log_console("Server testing the model")
            loss, acc, time_taken = self.test()
            self.log_utils.log_tb(f"test_acc/clients", acc, round)
            self.log_utils.log_tb(f"test_loss/clients", loss, round)
            self.log_utils.log_console(
                "Round: {} test_acc:{:.4f}, test_loss:{:.4f}, time taken {:.2f} seconds".format(
                    round, acc, loss, time_taken
                )
            )
            # self.log_utils.log_summary("Round: {} test_acc:{:.4f}, test_loss:{:.4f}, time taken {:.2f} seconds".format(round, acc, loss, time_taken))
            self.log_utils.log_console("Round {} complete".format(round))
            self.log_utils.log_summary(
                "Round {} complete".format(
                    round,
                )
            )<|MERGE_RESOLUTION|>--- conflicted
+++ resolved
@@ -8,14 +8,10 @@
 import os
 import time
 
-<<<<<<< HEAD
-=======
 # import the possible attacks
 from algos.attack_add_noise import AddNoiseAttack
 from algos.attack_bad_weights import BadWeightsAttack
 from algos.attack_sign_flip import SignFlipAttack
-
->>>>>>> 6da1c413
 
 class FedAvgClient(BaseClient):
     def __init__(
@@ -77,9 +73,6 @@
         """
         Share the model weights
         """
-<<<<<<< HEAD
-        return self.model.state_dict()  # type: ignore
-=======
 
         malicious_type = self.config.get("malicious_type", "normal")
 
@@ -102,7 +95,6 @@
             ).get_representation()
         else:
             raise ValueError("Invalid malicious type")
->>>>>>> 6da1c413
 
     def set_representation(self, representation: OrderedDict[str, Tensor]):
         """
@@ -181,11 +173,7 @@
         avgd_wts: OrderedDict[str, Tensor] = OrderedDict()
 
         for key in model_wts[0].keys():
-<<<<<<< HEAD
-            avgd_wts[key] = sum(coeff * m[key] for m in model_wts)  # type: ignore
-=======
             avgd_wts[key] = sum(coeff * m[key].to(self.device) for m in model_wts)  # type: ignore
->>>>>>> 6da1c413
 
         # Move to GPU only after averaging
         for key in avgd_wts.keys():
