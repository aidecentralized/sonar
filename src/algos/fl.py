import random
from collections import OrderedDict
from typing import Any, Dict, List
import torch
from torch import Tensor
from utils.communication.comm_utils import CommunicationManager
from algos.base_class import BaseClient, BaseServer
import time
from utils.stats_utils import ensure_float

# # import the possible attacks
# from algos.attack_add_noise import AddNoiseAttack
# from algos.attack_bad_weights import BadWeightsAttack
# from algos.attack_sign_flip import SignFlipAttack

class FedAvgClient(BaseClient):
    def __init__(
        self, config: Dict[str, Any], comm_utils: CommunicationManager
    ) -> None:
        super().__init__(config, comm_utils)
        self.config = config

    def local_test(self, **kwargs: Any):
        """
        Test the model locally, not to be used in the traditional FedAvg
        """
        start_time = time.time()
        test_loss, test_acc = self.model_utils.test(
            self.model, self._test_loader, self.loss_fn, self.device,
        )
        end_time = time.time()
        time_taken = end_time - start_time
        return [test_loss, test_acc, time_taken]


    # def get_model_weights(self, **kwargs: Any) -> Dict[str, Tensor]:
    #     """
    #     Overwrite the get_model_weights method of the BaseNode
    #     to add malicious attacks
    #     TODO: this should be moved to BaseClient
    #     """

    #     malicious_type = self.config.get("malicious_type", "normal")

    #     if malicious_type == "normal":
    #         return self.model.state_dict()  # type: ignore
    #     elif malicious_type == "bad_weights":
    #         # Corrupt the weights
    #         return BadWeightsAttack(
    #             self.config, self.model.state_dict()
    #         ).get_representation()
    #     elif malicious_type == "sign_flip":
    #         # Flip the sign of the weights, also TODO: consider label flipping
    #         return SignFlipAttack(
    #             self.config, self.model.state_dict()
    #         ).get_representation()
    #     elif malicious_type == "add_noise":
    #         # Add noise to the weights
    #         return AddNoiseAttack(
    #             self.config, self.model.state_dict()
    #         ).get_representation()
    #     else:
    #         return self.model.state_dict()  # type: ignore
    #     return self.model.state_dict()  # type: ignore

    def run_protocol(self):
        stats: Dict[str, Any] = {}
        print(f"Client {self.node_id} ready to start training")

        start_rounds = self.config.get("start_rounds", 0)
        total_rounds = self.config["rounds"]

        for round in range(start_rounds, total_rounds):
            stats["train_loss"], stats["train_acc"], stats["train_time"] = self.local_train(round)
            stats["test_loss"], stats["test_acc"], stats["test_time"] = self.local_test()
            self.local_round_done()

            self.receive_and_aggregate()
            
            stats["bytes_received"], stats["bytes_sent"] = self.comm_utils.get_comm_cost()
            
            self.log_metrics(stats=stats, iteration=round)


class FedAvgServer(BaseServer):
    def __init__(
        self, config: Dict[str, Any], comm_utils: CommunicationManager
    ) -> None:
        super().__init__(config, comm_utils)
        # self.set_parameters()
        self.config = config
        self.set_model_parameters(config)
        self.model_save_path = "{}/saved_models/node_{}.pt".format(
            self.config["results_path"], self.node_id
        )

    # def fed_avg(self, model_wts: List[OrderedDict[str, Tensor]]):
    #     num_users = len(model_wts)
    #     coeff = 1 / num_users
    #     avgd_wts: OrderedDict[str, Tensor] = OrderedDict()

    #     for key in model_wts[0].keys():
    #         avgd_wts[key] = sum(coeff * m[key] for m in model_wts)  # type: ignore

    #     # Move to GPU only after averaging
    #     for key in avgd_wts.keys():
    #         avgd_wts[key] = avgd_wts[key].to(self.device)
    #     return avgd_wts

    # def aggregate(
    #     self, representation_list: List[OrderedDict[str, Tensor]], **kwargs: Any
    # ) -> OrderedDict[str, Tensor]:
    #     """
    #     Aggregate the model weights
    #     """
    #     avg_wts = self.fed_avg(representation_list)
        # return avg_wts
    
    def aggregate(self, representation_list: List[OrderedDict[str, Tensor]], **kwargs: Any) -> OrderedDict[str, Tensor]:
        """
        Generalized function to aggregate model weights using FedAvg, Trimmed Mean, or Median aggregation.
        
        Args:
            model_wts (List[OrderedDict[str, Tensor]]): List of ordered dictionaries containing model weights.
            aggregation_method (str): Method of aggregation: "fedavg", "trim_mean", or "median".
            trim_ratio (float): Ratio of weights to trim for trimmed mean aggregation (e.g., 0.1 means trimming 10%).

        Returns:
            OrderedDict[str, Tensor]: Aggregated model weights.
        """
        num_users = len(representation_list)
        
        avgd_wts: OrderedDict[str, Tensor] = OrderedDict()
        aggregation_method = self.config.get("aggregation_method", "fedavg")
        for key in representation_list[0].keys():
            # Stack all the weights for the current key
            key_weights = torch.stack([m[key] for m in representation_list], dim=0)
            
            if aggregation_method == "fedavg":
                # FedAvg (simple average)
                coeff = 1 / num_users
                avgd_wts[key] = sum(coeff * ensure_float(m[key]) for m in representation_list)
            
            elif aggregation_method == "trim_mean":
                trim_ratio = self.config.get("trim_ratio", 0.1)
                # Trimmed mean aggregation
                num_to_trim = int(trim_ratio * num_users)
                print(f"Trimming {num_to_trim} weights for key {key}")
                
                # Sort weights for trimming
                sorted_weights, _ = torch.sort(key_weights, dim=0)
                trimmed_weights = sorted_weights[num_to_trim : num_users - num_to_trim]

                
                # Average the trimmed weights
                avgd_wts[key] = ensure_float(trimmed_weights).mean(dim=0)
            
            elif aggregation_method == "median":
                print(f"Calculating median for key {key}")
                # Median aggregation
                avgd_wts[key] = ensure_float(key_weights).median(dim=0).values
        
        # Move to GPU only after averaging
        for key in avgd_wts.keys():
            avgd_wts[key] = avgd_wts[key].to(self.device)
        
        return avgd_wts

<<<<<<< HEAD
=======
    def aggregate(
        self, representation_list: List[OrderedDict[str, Tensor]], **kwargs: Any
    ) -> OrderedDict[str, Tensor]:
        """
        Aggregate the model weights
        """
        representation_list, _ = self.strip_empty_models(representation_list)
        if len(representation_list) > 0:
            avg_wts = self.fed_avg(representation_list)
            return avg_wts
        else:
            self.log_utils.log_console("No clients participated in this round. Maintaining model.")
            return self.model.state_dict()

>>>>>>> 9234a62f
    def set_representation(self, representation: OrderedDict[str, Tensor]):
        """
        Set the model
        """
        self.model.load_state_dict(representation)

    def test(self, **kwargs: Any) -> List[float]:
        """
        Test the model on the server
        """
        start_time = time.time()
        test_loss, test_acc = self.model_utils.test(
            self.model, self._test_loader, self.loss_fn, self.device,
        )
        end_time = time.time()
        time_taken = end_time - start_time
        if test_acc > self.best_acc:
            self.best_acc = test_acc
            self.model_utils.save_model(self.model, self.model_save_path)
        return [test_loss, test_acc, time_taken]

    def receive_and_aggregate(self):
        reprs = self.comm_utils.all_gather()
        avg_wts = self.aggregate(reprs)
        self.set_representation(avg_wts)

    def single_round(self):
        """
        Runs the whole training procedure
        """
        self.receive_and_aggregate()            

    def run_protocol(self):
        stats: Dict[str, Any] = {}
        print(f"Client {self.node_id} ready to start training")
        start_rounds = self.config.get("start_rounds", 0)
        total_rounds = self.config["rounds"]
        for round in range(start_rounds, total_rounds):
            self.local_round_done()
            self.single_round()
            stats["bytes_received"], stats["bytes_sent"] = self.comm_utils.get_comm_cost()
            stats["test_loss"], stats["test_acc"], stats["test_time"] = self.test()
            self.log_metrics(stats=stats, iteration=round)<|MERGE_RESOLUTION|>--- conflicted
+++ resolved
@@ -166,23 +166,6 @@
         
         return avgd_wts
 
-<<<<<<< HEAD
-=======
-    def aggregate(
-        self, representation_list: List[OrderedDict[str, Tensor]], **kwargs: Any
-    ) -> OrderedDict[str, Tensor]:
-        """
-        Aggregate the model weights
-        """
-        representation_list, _ = self.strip_empty_models(representation_list)
-        if len(representation_list) > 0:
-            avg_wts = self.fed_avg(representation_list)
-            return avg_wts
-        else:
-            self.log_utils.log_console("No clients participated in this round. Maintaining model.")
-            return self.model.state_dict()
-
->>>>>>> 9234a62f
     def set_representation(self, representation: OrderedDict[str, Tensor]):
         """
         Set the model
