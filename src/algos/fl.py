--- conflicted
+++ resolved
@@ -30,34 +30,6 @@
         time_taken = end_time - start_time
         return [test_loss, test_acc, time_taken]
 
-<<<<<<< HEAD
-        self.log_utils.log_console(
-            "Client {} finished training with loss {:.4f}, accuracy {:.4f}, time taken {:.2f} seconds".format(
-                self.node_id, avg_loss, avg_accuracy, time_taken
-            )
-        )
-        self.log_utils.log_summary(
-            "Client {} finished training with loss {:.4f}, accuracy {:.4f}, time taken {:.2f} seconds".format(
-                self.node_id, avg_loss, avg_accuracy, time_taken
-            )
-        )
-
-        self.log_utils.log_tb(
-            f"train_loss/client{self.node_id}", avg_loss, round
-        )
-        self.log_utils.log_tb(
-            f"train_accuracy/client{self.node_id}", avg_accuracy, round
-        )
-        self.log_utils.log_tb(
-            f"time/client{self.node_id}", time_taken, round
-        )
-
-    def local_test(self, **kwargs: Any):
-        """
-        Test the model locally, not to be used in the traditional FedAvg
-        """
-=======
->>>>>>> 93833a04
 
     def get_model_weights(self, **kwargs: Any) -> Dict[str, Tensor]:
         """
@@ -180,40 +152,13 @@
         self.receive_and_aggregate()            
 
     def run_protocol(self):
-<<<<<<< HEAD
-        """
-        Run the federated averaging protocol
-        """
-        self.log_utils.log_console("Starting clients federated averaging")
-=======
         stats: Dict[str, Any] = {}
         print(f"Client {self.node_id} ready to start training")
->>>>>>> 93833a04
         start_rounds = self.config.get("start_rounds", 0)
         total_rounds = self.config["rounds"]
         for round in range(start_rounds, total_rounds):
             self.local_round_done()
             self.single_round()
-<<<<<<< HEAD
-            self.log_utils.log_console("Server testing the model")
-            loss, acc, time_taken = self.test()
-            self.log_utils.log_tb("test_acc/clients", acc, round)
-            self.log_utils.log_tb("test_loss/clients", loss, round)
-            self.log_utils.log_tb("time/clients", time_taken, round)
-            self.log_utils.log_console(
-                "Round: {} test_acc:{:.4f}, test_loss:{:.4f}, time taken {:.2f} seconds".format(
-                    round, acc, loss, time_taken
-                )
-            )
-            # self.log_utils.log_summary("Round: {} test_acc:{:.4f}, test_loss:{:.4f}, time taken {:.2f} seconds".format(round, acc, loss, time_taken))
-            self.log_utils.log_console("Round {} complete".format(round))
-            self.log_utils.log_summary(
-                "Round {} complete".format(
-                    round,
-                )
-            )
-=======
             stats["bytes_received"], stats["bytes_sent"] = self.comm_utils.get_comm_cost()
             stats["test_loss"], stats["test_acc"], stats["test_time"] = self.test()
-            self.log_metrics(stats=stats, iteration=round)
->>>>>>> 93833a04
+            self.log_metrics(stats=stats, iteration=round)