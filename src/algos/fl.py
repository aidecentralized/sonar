--- conflicted
+++ resolved
@@ -23,32 +23,9 @@
         Test the model locally, not to be used in the traditional FedAvg
         """
         start_time = time.time()
-<<<<<<< HEAD
-        if self.config.get("use_dpsgd"):
-            print("Using DPSGD")
-            avg_loss, avg_accuracy = self.model_utils.train_with_dpsgd(
-                self.model,
-                self.optim,
-                self.dloader,
-                self.loss_fn,
-                self.device,
-                noise_multiplier=1.1,
-                l2_norm_clip=1.0,
-                epochs=5,
-            )
-        else:
-            avg_loss, avg_accuracy = self.model_utils.train(
-                self.model,
-                self.optim,
-                self.dloader,
-                self.loss_fn,
-                self.device,
-            )
-=======
         test_loss, test_acc = self.model_utils.test(
             self.model, self._test_loader, self.loss_fn, self.device,
         )
->>>>>>> eb8c4b75
         end_time = time.time()
         time_taken = end_time - start_time
         return [test_loss, test_acc, time_taken]
