--- conflicted
+++ resolved
@@ -22,13 +22,8 @@
         Train the model locally
         """
         start_time = time.time()
-<<<<<<< HEAD
         avg_loss, avg_accuracy = self.model_utils.train_with_dpsgd(
             self.model, self.optim, self.dloader, self.loss_fn, self.device, noise_multiplier=1.1, l2_norm_clip=1.0, epochs=5
-=======
-        avg_loss, avg_accuracy = self.model_utils.train(
-            self.model, self.optim, self.dloader, self.loss_fn, self.device, malicious_type=self.config.get("malicious_type", "normal"), config=self.config,
->>>>>>> 6a42570b
         )
         end_time = time.time()
         time_taken = end_time - start_time
