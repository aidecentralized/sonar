import random
import numpy as np


<<<<<<< HEAD
    """Method docstring: Returns selected IDs based on some criteria."""
=======
class RandomTopology:
>>>>>>> 927fd35d
    def get_selected_ids(self, node_id, config, reprs_dict, communities):
        within_community_sampling = config.get("within_community_sampling", 1)

        if random.random() <= within_community_sampling or len(communities) == 1:
            # Consider only neighbors (clients in the same community)
            indices = [
                id
                for id in sorted(list(reprs_dict.keys()))
                if id in communities[node_id]
            ]
        else:
            # Consider clients from other communities
            indices = [
                id
                for id in sorted(list(reprs_dict.keys()))
                if id not in communities[node_id]
            ]

        num_clients_to_select = config[
            f"target_clients_{'before' if round < config['T_0'] else 'after'}_T_0"
        ]
        selected_ids = random.sample(
            indices, min(num_clients_to_select + 1, len(indices))
        )
        # Force self node id to be selected, not removed before sampling to
        # keep sampling identic across nodes (if same seed)
        selected_ids = [node_id] + [id for id in selected_ids if id != node_id][
            :num_clients_to_select
        ]

        return selected_ids<|MERGE_RESOLUTION|>--- conflicted
+++ resolved
@@ -2,11 +2,8 @@
 import numpy as np
 
 
-<<<<<<< HEAD
+class RandomTopology:
     """Method docstring: Returns selected IDs based on some criteria."""
-=======
-class RandomTopology:
->>>>>>> 927fd35d
     def get_selected_ids(self, node_id, config, reprs_dict, communities):
         within_community_sampling = config.get("within_community_sampling", 1)
 
