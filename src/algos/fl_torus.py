--- conflicted
+++ resolved
@@ -4,7 +4,6 @@
 
 
 class TorusTopology:
-<<<<<<< HEAD
     """Class docstring: Represents a torus topology in federated learning."""
     def get_selected_ids(self, node_id, config):
         """Method docstring: Calculates selected IDs based on the torus topology.
@@ -17,9 +16,6 @@
         Returns:
             A list of selected IDs.
         """
-=======
-    def get_selected_ids(self, node_id, config):
->>>>>>> 4ab89af9
         grid_size = int(math.sqrt(config["num_users"]))
         num_users = config["num_users"]
 
