--- conflicted
+++ resolved
@@ -10,12 +10,8 @@
         """Initialize Flatten layer."""
         super().__init__()
 
-<<<<<<< HEAD
     def forward(self, x):
         """Forward pass for Flatten layer."""
-=======
-    def forward(self, x: torch.Tensor) -> torch.Tensor:
->>>>>>> 8d0ca158
         return torch.flatten(x, 1)
 
 
@@ -251,13 +247,7 @@
         # The height and width of downsampled image
         ds_size = img_size // 2**4
         self.adv_layer = nn.Sequential(
-<<<<<<< HEAD
             nn.Linear(128 * ds_size**2, 1), nn.Sigmoid())
-=======
-            nn.Linear(128 * ds_size**2, 1),
-            nn.Sigmoid()
-        )
->>>>>>> 8d0ca158
 
     def forward(self, img: torch.Tensor) -> torch.Tensor:
         out = self.model(img)
