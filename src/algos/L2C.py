<<<<<<< HEAD
"""Module docstring: This module implements the L2C algorithm for federated learning."""

=======
from collections import OrderedDict
from typing import Any, Dict, List
from utils.communication.comm_utils import CommunicationManager
import torch
>>>>>>> 4ab89af9
import numpy as np
import torch
import torch.nn.functional as F
from torch import optim, Tensor
from torch.nn import Module, Linear, ReLU

from utils.stats_utils import from_round_stats_per_round_per_client_to_dict_arrays
from algos.base_class import BaseFedAvgClient, BaseFedAvgServer


class L2CClient(BaseFedAvgClient):
<<<<<<< HEAD
    """Class docstring: This class represents a client in the L2C federated learning algorithm."""
    def __init__(self, config) -> None:
        super().__init__(config)
=======
    def __init__(self, config: Dict[str, Any], comm_utils: CommunicationManager) -> None:
        super().__init__(config, comm_utils)
>>>>>>> 4ab89af9

        self.init_collab_weights()
        self.sharing_mode = self.config["sharing"]

    def init_collab_weights(self):
        n = self.config["num_users"]
        # Neighbors id = [1, ..., num_users]
        # Neighbors idx = [0, ..., num_users - 1]
        self.neighbors_id_to_idx = {idx + 1: idx for idx in range(n)}

        # TODO Init not specified in the paper
        self.alpha = torch.ones(n, requires_grad=True)
        self.collab_weights = F.softmax(self.alpha, dim=0)
        self.alpha_optim = optim.Adam(
            [self.alpha],
            lr=self.config["alpha_lr"],
            weight_decay=self.config["alpha_weight_decay"],
        )
        # self.alpha_optim = optim.SGD([self.alpha], lr=self.config["alpha_lr"])

    def filter_out_worse_neighbors(self, num_neighbors_to_keep):
        """
        Keep only the top k neighbors (+ itself)
        """
        if num_neighbors_to_keep >= self.alpha.shape[0]:
            raise ValueError(
                "Number of neighbors to keep is greater than the number of neighbors"
            )

        # Only consider itself as active neighbors
        if num_neighbors_to_keep <= 0:
            self.neighbors_id_to_idx = {self.node_id: 0}
            self.alpha = torch.ones(1, requires_grad=True)
        else:
            # Select the top k neighbors (without itself)
            own_idx = self.neighbors_id_to_idx[self.node_id]
            own_mask = torch.ones(self.alpha.shape, dtype=torch.bool)
            own_mask[own_idx] = 0
            remaining_neighbors_idx = torch.topk(
                self.alpha[own_mask], k=num_neighbors_to_keep, largest=True
            )[1].tolist()
            # Fix the shift created by masking own id
            remaining_neighbors_idx = [
                idx + 1 if idx >= own_idx else idx for idx in remaining_neighbors_idx
            ]
            remaining_neighbors_idx.append(own_idx)

            # Get a list of id and idx of neighbors to keep
            remaining_neighbors_id_idx = [
                (id, idx)
                for id, idx in self.neighbors_id_to_idx.items()
                if idx in remaining_neighbors_idx
            ]

            # Sort the list by idx (as in alpha)
            remaining_neighbors_id_idx = sorted(
                remaining_neighbors_id_idx, key=lambda x: x[1]
            )
            sorted_idx = [idx for _, idx in remaining_neighbors_id_idx]
            self.alpha = self.alpha[sorted_idx].detach().requires_grad_(True)
            # Assign new idx to neighbors corresponding to their idx in alpha
            self.neighbors_id_to_idx = {
                id: new_idx
                for new_idx, (id, _) in enumerate(remaining_neighbors_id_idx)
            }

        self.collab_weights = F.softmax(self.alpha, dim=0)

        # TODO Not sure reint opti is the best solution
        self.alpha_optim = optim.Adam(
            [self.alpha],
            lr=self.config["alpha_lr"],
            weight_decay=self.config["alpha_weight_decay"],
        )
        # self.alpha_optim = optim.SGD([self.alpha], lr=self.config["alpha_lr"])

    def learn_collab_weights(self, models_update_wts):
        self.model.eval()
        alpha_loss, correct = 0, 0
        for data, target in self.val_dloader:
            data, target = data.to(self.device), target.to(self.device)

            self.alpha_optim.zero_grad()

            output = self.model(data)
            loss = self.loss_fn(output, target)

            # Compute grad for weight of aggregated model
            loss.backward()

            # Create dict params(layer) name -> gradiant
            grad_dict = {k: v.grad for k, v in self.model.named_parameters()}

            # Compute grad for each alpha
            # Multiply weights and their corresponding grads and sum them by
            # corresponding collaborator weights
            collab_weights_grads = []
            for id in self.neighbors_id_to_idx.keys():
                cw_grad = 0
                for key in grad_dict.keys():
                    if key not in self.model_keys_to_ignore:
                        if self.sharing_mode == "updates":
                            cw_grad -= (
                                models_update_wts[id][key] *
                                grad_dict[key].cpu()
                            ).sum()
                        elif self.sharing_mode == "weights":
                            cw_grad += (
                                models_update_wts[id][key] *
                                grad_dict[key].cpu()
                            ).sum()
                        else:
                            raise ValueError("Unknown sharing mode")
                collab_weights_grads.append(cw_grad)

            # if self.node_id == 1:
            #     print(collab_weights_grad)
            #     print("Node {}'s weights before:{}, grad_fn {} ,grad {}".format(self.node_id, self.collab_weights, self.collab_weights.grad_fn, self.collab_weights.grad))

            self.collab_weights.backward(torch.tensor(collab_weights_grads))

            self.alpha_optim.step()

            alpha_loss += loss.item()
            pred = output.argmax(dim=1, keepdim=True)
            # view_as() is used to make sure the shape of pred and target are
            # the same
            correct += pred.eq(target.view_as(pred)).sum().item()

        self.model.train()
        acc = correct / len(self.val_dloader.dataset)
        print(
            "Node {}'s updating alpha loss:{}, acc: {}".format(
                self.node_id, alpha_loss, acc
            )
        )

        # Update collab weights based on alpha
        self.collab_weights = F.softmax(self.alpha, dim=0)

        return alpha_loss, acc

    def print_GPU_memory(self):
        r = torch.cuda.memory_reserved(0)
        a = torch.cuda.memory_allocated(0)
        f = r - a  # free inside reserved

        print(
            f"Client {self.node_id} :GPU memory: reserved {r}, allocated {a}, free {f}"
        )

    def get_collaborator_weights(self, reprs_dict):
        """
        Returns the weights of the collaborators for the current round
        """
        # Make sure the specified index is within the range of the list
        indices = list(reprs_dict.keys())
        if self.node_id not in indices:
            raise ValueError("Own model not included in representations")

        collab_weights_dict = defaultdict(lambda: 0.0)
        for id, idx in self.neighbors_id_to_idx.items():
            collab_weights_dict[id] = self.collab_weights[idx]

        return collab_weights_dict

    def get_model_weights_without_keys_to_ignore(self):
        return self.model_utils.filter_model_weights(
            self.get_model_weights(), self.model_keys_to_ignore
        )

    def get_representation(self):
        if self.sharing_mode == "updates":

            return self.model_utils.substract_model_weights(
                self.prev_model, self.get_model_weights_without_keys_to_ignore()
            )
        elif self.sharing_mode == "weights":
            return self.get_model_weights()
        else:
            raise ValueError("Unknown sharing mode")

    def run_protocol(self):
        start_round = self.config.get("start_round", 0)
        total_rounds = self.config["rounds"]
        epochs_per_round = self.config["epochs_per_round"]
        for round in range(start_round, total_rounds):

            if self.sharing_mode == "updates":
                self.prev_model = self.get_model_weights_without_keys_to_ignore()

            # Collab weights compted in previous round are used in current
            # round
            cw = np.zeros(self.config["num_users"])
            for id, idx in self.neighbors_id_to_idx.items():
                cw[id - 1] = self.collab_weights[idx]
            round_stats = {
                "collab_weights": cw,
            }

            # Wait on server to start the round
            self.comm_utils.receive(
                node_ids=self.server_node, tag=self.tag.ROUND_START
            )

            # Train locally and send the representation to the server
            round_stats["train_loss"], round_stats["train_acc"] = self.local_train(
                epochs_per_round
            )
            repr = self.get_representation()
            self.comm_utils.send(
                dest=self.server_node, data=repr, tag=self.tag.REPR_ADVERT
            )

            # Collect the representations from all other nodes from the server
            reprs = self.comm_utils.receive(
                node_ids=self.server_node, tag=self.tag.REPRS_SHARE
            )
            # In the future this dict might be generated by the server to send
            # only requested models
            reprs_dict = {k: v for k, v in enumerate(reprs, 1)}

            # Aggregate the representations based on the collab wheigts
            collab_weights_dict = self.get_collaborator_weights(reprs_dict)

            # Since clients representations are also used to transmit knowledge
            # There is no need to fetch the server for the selected clients'
            # knowledge
            models_update_wts = reprs_dict

            new_wts = self.weighted_aggregate(
                models_update_wts, collab_weights_dict, self.model_keys_to_ignore
            )

            if self.sharing_mode == "updates":
                new_wts = self.model_utils.substract_model_weights(
                    self.prev_model, new_wts
                )

            self.set_model_weights(new_wts, self.model_keys_to_ignore)

            # Test updated model
            round_stats["test_acc"] = self.local_test()

            round_stats["validation_loss"], round_stats["validation_acc"] = (
                self.learn_collab_weights(models_update_wts)
            )
            print("node {} weight: {}".format(
                self.node_id, self.collab_weights))

            # Lower the number of neighbors
            if round == self.config["T_0"]:
<<<<<<< HEAD
                self.filter_out_worse_neighbors(
                    self.config["target_clients_after_T_0"])
=======
                self.filter_out_worse_neighbors(self.config["target_users_after_T_0"])
>>>>>>> 4ab89af9

            self.comm_utils.send(
                dest=self.server_node, data=round_stats, tag=self.tag.ROUND_STATS
            )


class L2CServer(BaseFedAvgServer):
    def __init__(self, config: Dict[str, Any], comm_utils: CommunicationManager) -> None:
        super().__init__(config, comm_utils)
        # self.set_parameters()
        self.config = config
        self.set_model_parameters(config)
        self.model_save_path = "{}/saved_models/node_{}.pt".format(
            self.config["results_path"], self.node_id
        )

    def test(self) -> float:
        """
        Test the model on the server
        """
        test_loss, acc = self.model_utils.test(
            self.model, self._test_loader, self.loss_fn, self.device
        )
        # TODO save the model if the accuracy is better than the best accuracy so far
        # if acc > self.best_acc:
        #     self.best_acc = acc
        #     self.model_utils.save_model(self.model, self.model_save_path)
        return acc

    def single_round(self):
        """
        Runs the whole training procedure
        """

        # Send signal to all clients to start local training
        for client_node in self.users:
            self.comm_utils.send(
                dest=client_node, data=None, tag=self.tag.ROUND_START
            )
        self.log_utils.log_console(
            "Server waiting for all clients to finish local training"
        )

        # Collect representations (from all clients
<<<<<<< HEAD
        reprs = self.comm_utils.wait_for_all_clients(
            self.users, self.tag.REPR_ADVERT)
=======
        reprs = self.comm_utils.all_gather(self.tag.REPR_ADVERT)
>>>>>>> 4ab89af9
        self.log_utils.log_console("Server received all clients models")

        # Broadcast the representations to all clients
        self.send_representations(reprs)

        # Collect round stats from all clients
        round_stats = self.comm_utils.all_gather(
            self.tag.ROUND_STATS
        )
        self.log_utils.log_console("Server received all clients stats")

        # Log the round stats on tensorboard
        self.log_utils.log_tb_round_stats(
            round_stats, ["collab_weights"], self.round)

        self.log_utils.log_console(
            f"Round test acc {[stats['test_acc'] for stats in round_stats]}"
        )

        return round_stats

    def run_protocol(self):
        self.log_utils.log_console("Starting  L2C")
        start_round = self.config.get("start_round", 0)
        total_rounds = self.config["rounds"]

        stats = []
        for round in range(start_round, total_rounds):
            self.round = round
            self.log_utils.log_console("Starting round {}".format(round))

            round_stats = self.single_round()
            stats.append(round_stats)

        stats_dict = from_round_stats_per_round_per_client_to_dict_arrays(
            stats)
        stats_dict["round_step"] = 1
        self.log_utils.log_experiments_stats(stats_dict)
        self.plot_utils.plot_experiments_stats(stats_dict)<|MERGE_RESOLUTION|>--- conflicted
+++ resolved
@@ -1,12 +1,9 @@
-<<<<<<< HEAD
+
 """Module docstring: This module implements the L2C algorithm for federated learning."""
-
-=======
 from collections import OrderedDict
 from typing import Any, Dict, List
 from utils.communication.comm_utils import CommunicationManager
 import torch
->>>>>>> 4ab89af9
 import numpy as np
 import torch
 import torch.nn.functional as F
@@ -18,14 +15,8 @@
 
 
 class L2CClient(BaseFedAvgClient):
-<<<<<<< HEAD
-    """Class docstring: This class represents a client in the L2C federated learning algorithm."""
-    def __init__(self, config) -> None:
-        super().__init__(config)
-=======
     def __init__(self, config: Dict[str, Any], comm_utils: CommunicationManager) -> None:
         super().__init__(config, comm_utils)
->>>>>>> 4ab89af9
 
         self.init_collab_weights()
         self.sharing_mode = self.config["sharing"]
@@ -278,12 +269,8 @@
 
             # Lower the number of neighbors
             if round == self.config["T_0"]:
-<<<<<<< HEAD
-                self.filter_out_worse_neighbors(
-                    self.config["target_clients_after_T_0"])
-=======
+
                 self.filter_out_worse_neighbors(self.config["target_users_after_T_0"])
->>>>>>> 4ab89af9
 
             self.comm_utils.send(
                 dest=self.server_node, data=round_stats, tag=self.tag.ROUND_STATS
@@ -328,12 +315,9 @@
         )
 
         # Collect representations (from all clients
-<<<<<<< HEAD
-        reprs = self.comm_utils.wait_for_all_clients(
-            self.users, self.tag.REPR_ADVERT)
-=======
+
         reprs = self.comm_utils.all_gather(self.tag.REPR_ADVERT)
->>>>>>> 4ab89af9
+
         self.log_utils.log_console("Server received all clients models")
 
         # Broadcast the representations to all clients
