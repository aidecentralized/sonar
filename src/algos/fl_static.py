--- conflicted
+++ resolved
@@ -21,16 +21,6 @@
         super().__init__(config, comm_utils)
         self.topology = select_topology(config, self.node_id)
         self.topology.initialize()
-<<<<<<< HEAD
-        self.set_data_parameters(config) 
-    
-    def get_neighbors(self) -> List[int]:
-        """
-        Returns a list of neighbours for the client.
-        """
-        neighbors = self.topology.get_all_neighbours()
-        self.stats["neighbors"] = neighbors
-=======
 
 
     def get_representation(self, **kwargs: Any) -> Dict[str, int|Dict[str, Any]]:
@@ -46,7 +36,6 @@
         """
         neighbors = self.topology.sample_neighbours(self.num_collaborators, mode="pull")
         self.stats["neighbors"] = neighbors  # type: ignore, where the hell self.stats is coming from
->>>>>>> c8ed3a73
 
         return neighbors
     
