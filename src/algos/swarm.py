--- conflicted
+++ resolved
@@ -100,12 +100,7 @@
         Set the model
         """
         for client_node in self.clients:
-<<<<<<< HEAD
-            self.comm_utils.send_signal(
-                client_node, representation, self.tag.UPDATES)
-=======
             self.comm_utils.send(client_node, representation, self.tag.UPDATES)
->>>>>>> 4ab89af9
         print("Node 1 sent average weight to {} nodes".format(len(self.clients)))
 
     def single_round(self, self_repr):
@@ -113,12 +108,7 @@
         Runs the whole training procedure
         """
         print("Node 1 waiting for all clients to finish")
-<<<<<<< HEAD
-        reprs = self.comm_utils.wait_for_all_clients(
-            self.clients, self.tag.DONE)
-=======
         reprs = self.comm_utils.all_gather(self.tag.DONE)
->>>>>>> 4ab89af9
         reprs.append(self_repr)
         print("Node 1 received {} clients' weights".format(len(reprs)))
         avg_wts = self.aggregate(reprs)
@@ -134,12 +124,7 @@
             self.comm_utils.receive(node_ids=0, tag=self.tag.START)
             train_acc = self.local_train()
             print("Node {} train_acc:{:.4f}".format(self.node_id, train_acc))
-<<<<<<< HEAD
-            self.comm_utils.send_signal(
-                dest=0, data=train_acc, tag=self.tag.FINISH)
-=======
             self.comm_utils.send(dest=0, data=train_acc, tag=self.tag.FINISH)
->>>>>>> 4ab89af9
 
             self_repr = self.get_representation()
             if self.node_id == 1:
@@ -174,12 +159,8 @@
         Set the model
         """
         for client_node in self.users:
-<<<<<<< HEAD
-            self.comm_utils.send_signal(
-                client_node, representations, self.tag.UPDATES)
-=======
             self.comm_utils.send(client_node, representations, self.tag.UPDATES)
->>>>>>> 4ab89af9
+
             self.log_utils.log_console(
                 "Server sent {} representations to node {}".format(
                     len(representations), client_node
@@ -211,12 +192,7 @@
                     self.node_id, client_node
                 )
             )
-<<<<<<< HEAD
-            self.comm_utils.send_signal(
-                dest=client_node, data=None, tag=self.tag.START)
-=======
             self.comm_utils.send(dest=client_node, data=None, tag=self.tag.START)
->>>>>>> 4ab89af9
 
     def run_protocol(self):
         self.log_utils.log_console("Starting iid clients federated averaging")
