--- conflicted
+++ resolved
@@ -121,17 +121,13 @@
         dropout_rng = random.Random(dropout_seed)
         self.dropout = NodeDropout(self.node_id, config["dropout_dicts"], dropout_rng)
 
-<<<<<<< HEAD
-        # TODO set self.gia_attacker true if gia and node_id matches
         if "gia" in config and self.node_id in config["gia_attackers"]:
             self.gia_attacker = True
         
-=======
         self.log_memory = config.get("log_memory", False)
 
         self.stats : Dict[str, int | float | List[int]] = {}
 
->>>>>>> 1ec39b6c
     def set_constants(self) -> None:
         """Add docstring here"""
         self.best_acc = 0.0
@@ -759,7 +755,6 @@
             assert "model" in repr, "Model not found in the received message"
             self.set_model_weights(repr["model"])
 
-<<<<<<< HEAD
     def receive_attack_and_aggregate(self, neighbors: List[int], round: int, num_neighbors: int) -> None:
         """
         Receives updates, launches GIA attack when second update is seen from a neighbor
@@ -821,7 +816,6 @@
                     del self.neighbor_updates[neighbor_id]
 
             self.aggregate(model_updates, keys_to_ignore=self.model_keys_to_ignore)
-=======
 
     def receive_pushed_and_aggregate(self, remove_multi = True) -> None:
         model_updates = self.comm_utils.receive_pushed()
@@ -842,7 +836,7 @@
                 self.set_model_weights(repr["model"])
         else:
             print("No one pushed model updates for this round.")
->>>>>>> 1ec39b6c
+
 
     def run_protocol(self) -> None:
         raise NotImplementedError
@@ -1042,21 +1036,6 @@
         self.set_model_weights(agg_wts)
         return None
 
-<<<<<<< HEAD
-    def receive_and_aggregate(self, neighbors: List[int], it:int=0) -> None:
-        """
-        Receive the model weights from the collaborators and aggregate
-        launches GIA attack if self is a GIA attacker
-        """
-        if hasattr(self, "gia_attacker"):
-            self.receive_attack_and_aggregate(neighbors, it, len(neighbors))
-        else:
-            if self.is_working:
-                # Receive the model updates from the neighbors
-                model_updates = self.comm_utils.receive(node_ids=neighbors)
-                # Aggregate the representations
-                self.aggregate(model_updates, keys_to_ignore=self.model_keys_to_ignore)
-=======
     def receive_pushed_and_aggregate(self, remove_multi = True) -> None:
         model_updates = self.comm_utils.receive_pushed()
         if self.is_working:
@@ -1071,14 +1050,19 @@
             # Aggregate the representations
             self.aggregate(model_updates, keys_to_ignore=self.model_keys_to_ignore)
 
-    def receive_and_aggregate(self, neighbors: List[int]) -> None:
-        if self.is_working:
-            # Receive the model updates from the neighbors
-            model_updates = self.comm_utils.receive(node_ids=neighbors)
-            # Aggregate the representations
-            self.aggregate(model_updates, keys_to_ignore=self.model_keys_to_ignore)
-
->>>>>>> 1ec39b6c
+    def receive_and_aggregate(self, neighbors: List[int], it:int=0) -> None:
+        """
+        Receive the model weights from the collaborators and aggregate
+        launches GIA attack if self is a GIA attacker
+        """
+        if hasattr(self, "gia_attacker"):
+            self.receive_attack_and_aggregate(neighbors, it, len(neighbors))
+        else:
+            if self.is_working:
+                # Receive the model updates from the neighbors
+                model_updates = self.comm_utils.receive(node_ids=neighbors)
+                # Aggregate the representations
+                self.aggregate(model_updates, keys_to_ignore=self.model_keys_to_ignore)
 
     def get_collaborator_weights(
         self, reprs_dict: Dict[int, OrderedDict[int, Tensor]]
