"""Add docstring here"""

from abc import ABC, abstractmethod
import sys
import torch
import numpy as np
import torch.utils
from torch.utils.data import DataLoader, Subset

from collections import OrderedDict
from typing import Any, Dict, List, Optional, Tuple
from torch import Tensor
import copy
import random
import time
import torch.utils.data

from utils.communication.comm_utils import CommunicationManager
from utils.plot_utils import PlotUtils
from utils.data_utils import (
    random_samples,
    filter_by_class,
    get_dataset,
    non_iid_balanced,
    balanced_subset,
    CacheDataset,
    TransformDataset,
    CorruptDataset,
)
from utils.log_utils import LogUtils
from utils.model_utils import ModelUtils
from utils.community_utils import (
    get_random_communities,
    get_dset_balanced_communities,
    get_dset_communities,
)
from utils.types import ConfigType
<<<<<<< HEAD
from utils.stats_utils import ensure_float
=======
from utils.dropout_utils import NodeDropout
>>>>>>> 9234a62f

import torchvision.transforms as T  # type: ignore
import os

from yolo import YOLOLoss

# import the possible attacks
from algos.attack_add_noise import AddNoiseAttack
from algos.attack_bad_weights import BadWeightsAttack
from algos.attack_sign_flip import SignFlipAttack


def set_seed(seed: int) -> None:
    torch.manual_seed(seed)  # type: ignore
    random.seed(seed)
    np.random.seed(seed)


class BaseNode(ABC):
    """BaseNode is an abstract base class that provides foundational functionalities for nodes in a distributed system. It handles configuration, logging, CUDA setup, model parameter settings, and shared experiment parameters.

    Attributes:
        comm_utils (CommunicationManager): Utility for communication management.
        node_id (int): Unique identifier for the node.
        dset (str): Dataset identifier for the node.
        device (torch.device): Device (CPU/GPU) to be used for computation.
        model_utils (ModelUtils): Utility for model-related operations.
        dset_obj (Dataset): Dataset object for the node.
        best_acc (float): Best accuracy achieved by the node.
        plot_utils (PlotUtils): Utility for plotting.
        log_utils (LogUtils): Utility for logging.
        device_ids (List[int]): List of device IDs for CUDA.
        model (torch.nn.Module): Model used by the node.
        optim (torch.optim.Optimizer): Optimizer for the model.
        loss_fn (torch.nn.Module): Loss function for the model.
        num_collaborators (int): Number of collaborators in the experiment.
        communities (Dict[int, List[int]]): Mapping of users to their communities.

    Methods:
        __init__(self, config: Dict[str, Any], comm_utils: CommunicationManager) -> None:
            Initializes the BaseNode with the given configuration and communication utilities.

        set_constants(self) -> None:
            Sets constant attributes for the node.

        setup_logging(self, config: Dict[str, ConfigType]) -> None:

        setup_cuda(self, config: Dict[str, ConfigType]) -> None:
            Sets up CUDA devices for the node based on the configuration.

        set_model_parameters(self, config: Dict[str, Any]) -> None:
            Sets model-related parameters including the model, optimizer, and loss function.

        set_shared_exp_parameters(self, config: Dict[str, ConfigType]) -> None:
            Sets shared experiment parameters including the number of collaborators and community settings.

        run_protocol(self) -> None:
            Abstract method to be implemented by subclasses, defining the protocol to be run by the node.
    """
    def __init__(
        self, config: Dict[str, Any], comm_utils: CommunicationManager
    ) -> None:
        self.set_constants()
        self.comm_utils = comm_utils
        self.node_id = self.comm_utils.get_rank()
        self.comm_utils.register_node(self)
        self.is_working = True

        self.setup_logging(config)

        # Support user specific dataset
        if isinstance(config["dset"], dict):
            if self.node_id != 0:
                config["dset"].pop("0") # type: ignore
            self.dset = str(config["dset"][str(self.node_id)]) # type: ignore
            config["dpath"] = config["dpath"][self.dset]
        else:
            self.dset = config["dset"]

        self.setup_cuda(config)
        self.model_utils = ModelUtils(self.device, config)

        self.dset_obj = get_dataset(self.dset, dpath=config["dpath"])
        self.config = config

        dropout_seed = 1 * config.get("num_users", 9) + self.node_id * config.get("num_users", 9) + config.get("seed", 20) # arbitrarily chosen
        dropout_rng = random.Random(dropout_seed)
        self.dropout = NodeDropout(self.node_id, config["dropout_dicts"], dropout_rng)

    def set_constants(self) -> None:
        """Add docstring here"""
        self.best_acc = 0.0
        self.round = 0

    def setup_logging(self, config: Dict[str, ConfigType]) -> None:
        """
        Sets up logging for the node by creating necessary directories and initializing logging utilities.

        Args:
            config (Dict[str, ConfigType]): Configuration dictionary containing logging and plotting paths.

        Raises:
            SystemExit: If the log directory for the node already exists to prevent accidental overwrite.

        Side Effects:
            - Creates a log directory specific to the node.
            - Initializes PlotUtils and LogUtils with the given configuration.
            - Logs the configuration to the console if the node ID is 0.
        """
        try:
            config["log_path"] = f"{config['log_path']}/node_{self.node_id}" # type: ignore
            os.makedirs(config["log_path"])
        except FileExistsError:
            color_code = "\033[91m"  # Red color
            reset_code = "\033[0m"  # Reset to default color
            print(
                f"{color_code}Log directory for the node {self.node_id} already exists in {config['log_path']}"
            )
            print(f"Exiting to prevent accidental overwrite{reset_code}")
            sys.exit(1)

        # TODO: Check if the plot directory should be unique to each node
        try:
            self.plot_utils = PlotUtils(config)
        except FileExistsError:
            print(f"Plot directory for the node {self.node_id} already exists")

        self.log_utils = LogUtils(config)
        if self.node_id == 0:
            self.log_utils.log_console("Config: {}".format(config))

    def setup_cuda(self, config: Dict[str, ConfigType]) -> None:
        """add docstring here"""
        # Need a mapping from rank to device id
        device_ids_map = config["device_ids"]
        node_name = f"node_{self.node_id}"
        self.device_ids = device_ids_map[node_name]
        gpu_id = self.device_ids[0]

        if torch.cuda.is_available():
            self.device = torch.device(f"cuda:{gpu_id}")
            print(f"Using GPU: cuda:{gpu_id}")
        else:
            self.device = torch.device("cpu")
            print("Using CPU")

    def set_model_parameters(self, config: Dict[str, Any]) -> None:
        # Model related parameters
        """Add docstring here"""
        optim_name = config.get("optimizer", "adam")
        if optim_name == "adam":
            optim = torch.optim.Adam
        elif optim_name == "sgd":
            optim = torch.optim.SGD
        else:
            raise ValueError(f"Unknown optimizer: {optim_name}.")
        num_classes = self.dset_obj.num_cls
        num_channels = self.dset_obj.num_channels
        self.model = self.model_utils.get_model(
            config["model"],
            self.dset,
            self.device,
            self.device_ids,
            num_classes=num_classes,
            num_channels=num_channels,
            pretrained=config.get("pretrained", False),
        )
        self.optim = optim(
            self.model.parameters(),
            lr=config["model_lr"],
            weight_decay=config.get("weight_decay", 0),
        )
        if config.get("dset") == "pascal":
            self.loss_fn = YOLOLoss()
        else:
            self.loss_fn = torch.nn.CrossEntropyLoss()

    def set_shared_exp_parameters(self, config: Dict[str, ConfigType]) -> None:
        self.num_collaborators: int = config["num_collaborators"] # type: ignore
        if self.node_id != 0:
            community_type, number_of_communities = config.get(
                "community_type", None
            ), config.get("num_communities", 1)
            num_dset = (
                1
                if not isinstance(config["dset"], dict)
                else len(set(config["dset"].values()))
            )
            if community_type is not None and community_type == "dataset":
                self.communities = get_dset_communities(config["num_users"], num_dset)
            elif community_type is None or number_of_communities == 1:
                all_users = list(range(1, config["num_users"] + 1))
                self.communities = {user: all_users for user in all_users}
            elif community_type == "random":
                self.communities = get_random_communities(
                    config["num_users"], number_of_communities
                )
            elif community_type == "balanced":
                num_dset = (
                    1
                    if not isinstance(config["dset"], dict)
                    else len(set(config["dset"].values()))
                )
                # Assume users ordered by dataset and same number of users
                # per dataset
                self.communities = get_dset_balanced_communities(
                    config["num_users"], number_of_communities, num_dset
                )
            else:
                raise ValueError(f"Unknown community type: {community_type}.")
        if self.node_id == 0:
            self.log_utils.log_console(f"Communities: {self.communities}")

    def local_round_done(self) -> None:
        self.round += 1

    def get_model_weights(self) -> Dict[str, Tensor]:
        """
        Share the model weights
        """
        return self.model.state_dict()
    
    def get_representation(self, **kwargs: Any) -> OrderedDict[str, Tensor]:
        """
        Overwrite the get_model_weights method of the BaseNode
        to add malicious attacks
        TODO: this should be moved to BaseClient
        """

        malicious_type = self.config.get("malicious_type", "normal")

        if malicious_type == "normal":
            return OrderedDict(self.get_model_weights())
        elif malicious_type == "bad_weights":
            # Corrupt the weights
            return BadWeightsAttack(
                self.config, self.model.state_dict()
            ).get_representation()
        elif malicious_type == "sign_flip":
            # Flip the sign of the weights, also TODO: consider label flipping
            return SignFlipAttack(
                self.config, self.model.state_dict()
            ).get_representation()
        elif malicious_type == "add_noise":
            # Add noise to the weights
            return AddNoiseAttack(
                self.config, self.model.state_dict()
            ).get_representation()
        else:
            return OrderedDict(self.get_model_weights())

    def get_local_rounds(self) -> int:
        return self.round

    @abstractmethod
    def run_protocol(self) -> None:
        """Add docstring here"""
        raise NotImplementedError

    def log_metrics(self, stats: Dict[str, Any], iteration: int) -> None:
        """
        Centralized method to log metrics.

        Args:
            stats (Dict[str, Any]): Dictionary containing metric names and their values.
            iteration (int): Current iteration or round number.
        """
        # Log to console
        self.log_utils.log_console(
            f"Round {iteration} done for Node {self.node_id}, stats {stats}"
        )

        # Log scalar metrics to TensorBoard
        for key, value in stats.items():
            if isinstance(value, (float, int)):
                # Determine the category based on the key
                if "loss" in key.lower():
                    tb_key = f"{key}/loss"
                elif "acc" in key.lower() or "accuracy" in key.lower():
                    tb_key = f"{key}/accuracy"
                else:
                    tb_key = key  # Generic key

                self.log_utils.log_tb(key=tb_key, value=value, iteration=iteration)

        # Log numpy arrays if present
        for key, value in stats.items():
            if isinstance(value, np.ndarray):
                self.log_utils.log_npy(key=key, value=value)

        # Log all stats to CSV
        for key, value in stats.items():
            self.log_utils.log_csv(key=key, value=value, iteration=iteration)

        # Log images if present
        if "images" in stats:
            self.log_utils.log_image(
                imgs=stats["images"], key="sample_images", iteration=iteration
            )

    @abstractmethod
    def receive_and_aggregate(self):
        """Add docstring here"""
        raise NotImplementedError


    def strip_empty_models(self,  models_wts: List[OrderedDict[str, Tensor]],
        collab_weights: Optional[List[float]] = None) -> Any:
        repr_list = []
        if collab_weights is not None:
            weight_list = []
            for i, model_wts in enumerate(models_wts):
                if len(model_wts) > 0 and collab_weights[i] > 0:
                    repr_list.append(model_wts)
                    weight_list.append(collab_weights[i])
            return repr_list, weight_list
        else:
            for model_wts in models_wts:
                if len(model_wts) > 0:
                    repr_list.append(model_wts)
            return repr_list, None

    def get_and_set_working(self, round: Optional[int] = None) -> bool:
        is_working = self.dropout.is_available()
        if not is_working:
            self.log_utils.log_console(
                f"Client {self.node_id} is not working {'in round ' if round else 'in this round'}."
            )
            self.comm_utils.set_is_working(False)
        else:
            self.comm_utils.set_is_working(True)
        return is_working

    def set_model_weights(
        self, model_wts: OrderedDict[str, Tensor], keys_to_ignore: List[str] = []
    ) -> None:
        """
        Set the model weights
        """
        model_wts = copy.copy(model_wts)

        if len(keys_to_ignore) > 0:
            for key in keys_to_ignore:
                if key in model_wts.keys():
                    model_wts.pop(key)

        for key in model_wts.keys():
            model_wts[key] = model_wts[key].to(self.device)

        self.model.load_state_dict(model_wts, strict=len(keys_to_ignore) == 0)

class BaseClient(BaseNode):
    """
    Abstract class for all algorithms
    """

    def __init__(
        self, config: Dict[str, Any], comm_utils: CommunicationManager
    ) -> None:
        """Add docstring here"""
        super().__init__(config, comm_utils)
        self.server_node = 0
        self.set_parameters(config)

    def set_parameters(self, config: Dict[str, Any]) -> None:
        """
        Set the parameters for the user
        """

        # Set same seed for all users for data distribution and shared
        # parameters so that all users have the same data splits and shared
        # params
        seed = config["seed"]
        set_seed(seed)
        self.set_model_parameters(config)
        self.set_shared_exp_parameters(config)
        self.set_data_parameters(config)

    def set_data_parameters(self, config: ConfigType) -> None:

        # Train set and test set from original dataset
        train_dset = self.dset_obj.train_dset
        test_dset = self.dset_obj.test_dset

        # print("num train", len(train_dset))
        # print("num test", len(test_dset))

        if config.get("test_samples_per_class", None) is not None:
            test_dset, _ = balanced_subset(test_dset, config["test_samples_per_class"])

        samples_per_user = config["samples_per_user"]
        batch_size: int = config["batch_size"] # type: ignore
        print(f"samples per user: {samples_per_user}, batch size: {batch_size}")

        # Support user specific dataset
        if isinstance(config["dset"], dict):

            def is_same_dest(dset):
                # Consider all variations of cifar10 as the same dataset
                # To avoid having exactly same original dataset (without
                # considering transformation) on multiple users
                if self.dset == "cifar10" or self.dset.startswith("cifar10_"):
                    return dset == "cifar10" or dset.startswith("cifar10_")
                else:
                    return dset == self.dset

            users_with_same_dset = sorted(
                [int(k) for k, v in config["dset"].items() if is_same_dest(v)]
            )
        else:
            users_with_same_dset = list(range(1, config["num_users"] + 1))
        user_idx = users_with_same_dset.index(self.node_id)

        cls_prior = None
        # If iid, each user has random samples from the whole dataset (no
        # overlap between users)
        if config["train_label_distribution"] == "iid":
            indices = np.random.permutation(len(train_dset))
            train_indices = indices[
                user_idx * samples_per_user : (user_idx + 1) * samples_per_user
            ]
            train_dset = Subset(train_dset, train_indices)
            classes = list(set([train_dset[i][1] for i in range(len(train_dset))]))
        # If non_iid, each user get random samples from its support classes
        # (mulitple users might have same images)
        elif config["train_label_distribution"] == "support":
            classes = config["support"][str(self.node_id)]
            support_classes_dataset, indices = filter_by_class(train_dset, classes)
            train_dset, sel_indices = random_samples(
                support_classes_dataset, samples_per_user
            )
            train_indices = [indices[i] for i in sel_indices]
        elif config["train_label_distribution"].endswith("non_iid"):
            alpha = config.get("alpha_data", 0.4)
            if config["train_label_distribution"] == "inter_domain_non_iid":
                # Hack to get the same class prior for all users with the same dataset
                # While keeping the same random state for all users
                if isinstance(config["dset"], dict) and isinstance(
                    config["dset"], dict
                ):
                    cls_priors = []
                    dsets = list(config["dset"].values())
                    for _ in dsets:
                        n_cls = self.dset_obj.num_cls
                        cls_priors.append(
                            np.random.dirichlet(
                                alpha=[alpha] * n_cls, size=len(users_with_same_dset)
                            )
                        )
                    cls_prior = cls_priors[dsets.index(self.dset)]
            train_y, train_idx_split, cls_prior = non_iid_balanced(
                self.dset_obj,
                len(users_with_same_dset),
                samples_per_user,
                alpha,
                cls_priors=cls_prior,
                is_train=True,
            )
            train_indices = train_idx_split[self.node_id - 1]
            train_dset = Subset(train_dset, train_indices)
            classes = np.unique(train_y[user_idx]).tolist()
            # One plot per dataset
            # if user_idx == 0:
            #     print("using non_iid_balanced", alpha)
            #     self.plot_utils.plot_training_distribution(train_y,
            # self.dset, users_with_same_dset)
        elif config["train_label_distribution"] == "shard":
            raise NotImplementedError
            # classes_per_user = config["shards"]["classes_per_user"]
            # samples_per_shard = samples_per_user // classes_per_user
            # train_dset = build_shards_dataset(train_dset, samples_per_shard,
            # classes_per_user, self.node_id)
        else:
            raise ValueError(
                "Unknown train label distribution: {}.".format(
                    config["train_label_distribution"]
                )
            )

        if self.dset.startswith("domainnet"):
            train_transform = T.Compose(
                [
                    T.RandomResizedCrop(32, scale=(0.75, 1)),
                    T.RandomHorizontalFlip(),
                    # T.ToTensor()
                ]
            )

            # Cache before transform to preserve transform randomness
            train_dset = TransformDataset(CacheDataset(train_dset), train_transform)

        if config.get("malicious_type", None) == "corrupt_data":
            corruption_fn_name = config.get("corruption_fn", "gaussian_noise")
            severity = config.get("corrupt_severity", 1)
            train_dset = CorruptDataset(CacheDataset(train_dset), corruption_fn_name, severity)
            print("created train dataset with corruption function: ", corruption_fn_name)

        self.classes_of_interest = classes

        val_prop = config.get("validation_prop", 0)
        val_dset = None
        if val_prop > 0:
            val_size = int(val_prop * len(train_dset))
            train_size = len(train_dset) - val_size
            train_dset, val_dset = torch.utils.data.random_split(
                train_dset, [train_size, val_size]
            )
            # self.val_dloader = DataLoader(val_dset, batch_size=batch_size*len(self.device_ids),
            # shuffle=True)
            self.val_dloader = DataLoader(val_dset, batch_size=batch_size, shuffle=True)

        assert isinstance(train_dset, torch.utils.data.Dataset), "train_dset must be a Dataset"
        self.train_indices = train_indices
        self.train_dset = train_dset
        self.dloader = DataLoader(train_dset, batch_size=batch_size, shuffle=True) # type: ignore

        if config["test_label_distribution"] == "iid":
            pass
        # If non_iid, each users ge the whole test set for each of its
        # support classes
        elif config["test_label_distribution"] == "support":
            classes = config["support"][str(self.node_id)]
            test_dset, _ = filter_by_class(test_dset, classes)
        elif config["test_label_distribution"] == "non_iid":

            test_y, test_idx_split, _ = non_iid_balanced(
                self.dset_obj,
                len(users_with_same_dset),
                config["test_samples_per_user"],
                is_train=False,
            )

            train_indices = test_idx_split[self.node_id - 1]
            test_dset = Subset(test_dset, train_indices)
        else:
            raise ValueError(
                "Unknown test label distribution: {}.".format(
                    config["test_label_distribution"]
                )
            )

        if self.dset.startswith("domainnet"):
            test_dset = CacheDataset(test_dset)

        self._test_loader = DataLoader(test_dset, batch_size=batch_size)
        # TODO: fix print_data_summary
        # self.print_data_summary(train_dset, test_dset, val_dset=val_dset)

    def local_train(self, round: int, epochs: int = 1, **kwargs: Any) -> Tuple[float, float, float]:
        """
        Train the model locally
        """
        start_time = time.time()

        self.is_working = self.get_and_set_working(round)

        if self.is_working:
            avg_loss, avg_acc = 0, 0
            for _ in range(epochs):
                tr_loss, tr_acc = self.model_utils.train(
                    self.model, self.optim, self.dloader, self.loss_fn, self.device, malicious_type=self.config.get("malicious_type", "normal"), config=self.config,
                )            
                avg_loss += tr_loss
                avg_acc += tr_acc
            avg_loss /= epochs
            avg_acc /= epochs
        else:
            avg_loss, avg_acc = float('nan'), float('nan')
            # sleep for a while to simulate the time taken for training
            time.sleep(2)
        end_time = time.time()
        time_taken = end_time - start_time

        self.log_utils.log_console(
            "Client {} finished training with loss {:.4f}, accuracy {:.4f}, time taken {:.2f} seconds".format(
                self.node_id, avg_loss, avg_acc, time_taken
            )
        )
        self.log_utils.log_summary(
            "Client {} finished training with loss {:.4f}, accuracy {:.4f}, time taken {:.2f} seconds".format(
                self.node_id, avg_loss, avg_acc, time_taken
            )
        )

        self.log_utils.log_tb(
            f"train_loss/client{self.node_id}", avg_loss, round
        )
        self.log_utils.log_tb(
            f"train_accuracy/client{self.node_id}", avg_acc, round
        )

        return avg_loss, avg_acc, time_taken

    def local_test(self, **kwargs: Any) -> float | Tuple[float, float] | None:
        """
        Test the model locally
        """
        raise NotImplementedError

    def receive_and_aggregate(self):
        """
        Receive the model weights from the server and aggregate them
        """
        if self.is_working:
            repr = self.comm_utils.receive([self.server_node])[0]
            self.set_model_weights(repr)

    def run_protocol(self) -> None:
        raise NotImplementedError

    def print_data_summary(
        self, train_test: Any, test_dset: Any, val_dset: Optional[Any] = None
    ) -> None:
        """
        Print the data summary
        """

        train_sample_per_class = {}
        i = 0
        for x, y in train_test:
            train_sample_per_class[y] = train_sample_per_class.get(y, 0) + 1
            print("train count: ", i)
            i += 1

        i = 0
        if val_dset is not None:
            val_sample_per_class = {}
            for x, y in val_dset:
                val_sample_per_class[y] = val_sample_per_class.get(y, 0) + 1
                print("val count: ", i)
                i += 1
        i = 0
        test_sample_per_class = {}
        for x, y in test_dset:
            test_sample_per_class[y] = test_sample_per_class.get(y, 0) + 1
            print("test count: ", i)
            i += 1

        # print("Node: {} data distribution summary".format(self.node_id))
        # print(
        #     "Train samples per class: {}".format(sorted(train_sample_per_class.items()))
        # )
        # if val_dset is not None:
        #     print(
        #         "Val samples per class: {}".format(sorted(val_sample_per_class.items()))
        #     )
        # print(
        #     "Test samples per class: {}".format(sorted(test_sample_per_class.items()))
        # )


class BaseServer(BaseNode):
    """
    Abstract class for orchestrator
    """

    def __init__(
        self, config: Dict[str, Any], comm_utils: CommunicationManager
    ) -> None:
        """Add docstring here"""
        super().__init__(config, comm_utils)
        self.num_users = config["num_users"]
        self.users = list(range(1, self.num_users + 1))
        self.set_data_parameters(config)

    def set_data_parameters(self, config: Dict[str, Any]) -> None:
        """Add docstring here"""
        test_dset = self.dset_obj.test_dset
        batch_size = config["batch_size"]
        self._test_loader = DataLoader(test_dset, batch_size=batch_size)

    def aggregate(
        self, representation_list: List[OrderedDict[str, Tensor]], **kwargs: Any
    ) -> OrderedDict[str, Tensor]:
        """
        Aggregate the knowledge from the users
        """
        raise NotImplementedError

    def test(self, **kwargs: Any) -> List[float]:
        """
        Test the model on the server
        """
        raise NotImplementedError

    def get_model(self, **kwargs: Any) -> Any:
        """
        Get the model
        """
        raise NotImplementedError

    def run_protocol(self) -> None:
        raise NotImplementedError


class CommProtocol(object):
    """
    Communication protocol tags for the server and users
    """

    ROUND_START = 0  # Server signals the start of a round
    REPR_ADVERT = 1  # users advertise their representations with the server
    REPRS_SHARE = 2  # Server shares representations with users
    C_SELECTION = 3  # users send their selected collaborators to the server
    KNLDG_SHARE = 4  # Server shares selected knowledge with users
    ROUND_STATS = 5  # users send their stats to the server


class BaseFedAvgClient(BaseClient):
    """
    Abstract class for FedAvg based algorithms
    """

    def __init__(
        self,
        config: Dict[str, Any],
        comm_utils: CommunicationManager,
        comm_protocol: type[CommProtocol] = CommProtocol,
    ) -> None:
        """Add docstring here"""
        super().__init__(config, comm_utils)
        self.config = config
        self.model_save_path = f"{self.config['results_path']}/saved_models/node_{self.node_id}.pt"
        self.tag = comm_protocol

        self.model_keys_to_ignore = []
        if not self.config.get(
            "average_last_layer", True
        ):  # By default include last layer
            keys = self.model_utils.get_last_layer_keys(self.get_model_weights())
            self.model_keys_to_ignore.extend(keys)

    def local_test(self, **kwargs: Any) -> Tuple[float, float]:
        """
        Test the model locally, not to be used in the traditional FedAvg
        """
        test_loss, acc = self.model_utils.test(
            self.model, self._test_loader, self.loss_fn, self.device
        )
        if acc > self.best_acc:
            self.best_acc = acc
            self.model_utils.save_model(self.model, self.model_save_path)
        return test_loss, acc

    def get_model_weights(self) -> OrderedDict[str, Tensor]:
        """
        Share the model weights (on the cpu)
        """
        return OrderedDict({k: v.cpu() for k, v in self.model.state_dict().items()})

    def aggregate(
        self,
        models_wts: List[OrderedDict[str, Tensor]],
        collab_weights: Optional[List[float]] = None,
        keys_to_ignore: List[str] = [],
    ) -> None:
        """ Aggregate the model weights using the collab_weights and then updates its own model weights
        If the collab_weights are not provided, then equal weights are assumed
        Args:
            models_wts (Dict[int, OrderedDict[str, Tensor]]): A dictionary where the key is the model ID and the value is an 
                ordered dictionary of model weights.
            collab_weights (Optional[List[float]]): A list of weights for each model. If not provided, equal weights are assumed.
            keys_to_ignore (List[str]): A list of keys to ignore during the aggregation process.

        Returns:
            None
        """
        models_coeffs: List[Tuple[OrderedDict[str, Tensor], float]] = []
        # insert the current model weights at the position self.node_id
        models_wts.insert(self.node_id - 1, self.get_representation())
        if collab_weights is None:
            collab_weights = [1.0 / len(models_wts) for _ in models_wts]

        # Handle dropouts and re-normalize the weights
        models_wts, collab_weights = self.strip_empty_models(models_wts, collab_weights)
        collab_weights = [w / sum(collab_weights) for w in collab_weights]

        for idx, model_wts in enumerate(models_wts):
            models_coeffs.append((model_wts, collab_weights[idx]))

        # is_init = False
        agg_wts: OrderedDict[str, Tensor] = OrderedDict()
<<<<<<< HEAD
        # for model, coeff in models_coeffs:
        #     for key in self.model.state_dict().keys():
        #         if key in keys_to_ignore:
        #             continue
        #         if not is_init:
        #             agg_wts[key] = coeff * model[key].to(self.device)
        #         else:
        #             agg_wts[key] += coeff * model[key].to(self.device)
        #     is_init = True

                    # Collect all the weight values for the current key across models
                # Apply aggregation method
        aggregation_method = self.config.get("aggregation_method", "fedavg")
        for key in self.model.state_dict().keys():
            if key in keys_to_ignore:
                continue
            key_weights = torch.stack([model[key].to(self.device) for model, _ in models_coeffs], dim=0)
            
            if aggregation_method == "fedavg":
                # Federated averaging (weighted sum)
                agg_wts[key] = sum(coeff * ensure_float(model[key]).to(self.device) for model, coeff in models_coeffs)
            
            elif aggregation_method == "trim_mean":
                trim_ratio = self.config.get("trim_ratio", 0.1)

                # Trimmed mean aggregation
                num_models = key_weights.size(0)
                num_to_trim = int(trim_ratio * num_models)
                
                # Sort weights for trimming
                sorted_weights, _ = torch.sort(key_weights, dim=0)
                trimmed_weights = sorted_weights[num_to_trim : num_models - num_to_trim]
                
                print(f"Trimming {num_to_trim} weights for key {key}")
                # Average the trimmed weights
                agg_wts[key] = ensure_float(trimmed_weights).mean(dim=0)
            
            elif aggregation_method == "median":
                print(f"Calculating median for key {key}")
                # Median aggregation
                agg_wts[key] = ensure_float(key_weights).median(dim=0).values

        self.model.load_state_dict(agg_wts)
=======
        for model, coeff in models_coeffs:
            for key in self.model.state_dict().keys():
                if key in keys_to_ignore:
                    continue
                if not is_init:
                    agg_wts[key] = coeff * model[key].to(self.device)
                else:
                    agg_wts[key] += coeff * model[key].to(self.device)
            is_init = True
        
        self.set_model_weights(agg_wts)
>>>>>>> 9234a62f
        return None

    def receive_and_aggregate(self, neighbors: List[int]) -> None:
        if self.is_working:
            # Receive the model updates from the neighbors
            model_updates = self.comm_utils.receive(node_ids=neighbors)
            # Aggregate the representations
            self.aggregate(model_updates, keys_to_ignore=self.model_keys_to_ignore)


    def get_collaborator_weights(
        self, reprs_dict: Dict[int, OrderedDict[int, Tensor]]
    ) -> Dict[int, float]:
        """Add docstring here"""
        raise NotImplementedError

    def run_protocol(self) -> None:
        """Add docstring here"""
        raise NotImplementedError


class BaseFedAvgServer(BaseServer):
    """
    Abstract class for orchestrator
    """

    def __init__(
        self,
        config: Dict[str, Any],
        comm_utils: CommunicationManager,
        comm_protocol: type[CommProtocol] = CommProtocol,
    ) -> None:
        super().__init__(config, comm_utils)
        self.tag = comm_protocol

    def send_representations(
        self, representations: Dict[int, OrderedDict[str, Tensor]]
    ):
        self.comm_utils.broadcast(representations)<|MERGE_RESOLUTION|>--- conflicted
+++ resolved
@@ -35,11 +35,8 @@
     get_dset_communities,
 )
 from utils.types import ConfigType
-<<<<<<< HEAD
 from utils.stats_utils import ensure_float
-=======
 from utils.dropout_utils import NodeDropout
->>>>>>> 9234a62f
 
 import torchvision.transforms as T  # type: ignore
 import os
@@ -822,7 +819,6 @@
 
         # is_init = False
         agg_wts: OrderedDict[str, Tensor] = OrderedDict()
-<<<<<<< HEAD
         # for model, coeff in models_coeffs:
         #     for key in self.model.state_dict().keys():
         #         if key in keys_to_ignore:
@@ -866,19 +862,6 @@
                 agg_wts[key] = ensure_float(key_weights).median(dim=0).values
 
         self.model.load_state_dict(agg_wts)
-=======
-        for model, coeff in models_coeffs:
-            for key in self.model.state_dict().keys():
-                if key in keys_to_ignore:
-                    continue
-                if not is_init:
-                    agg_wts[key] = coeff * model[key].to(self.device)
-                else:
-                    agg_wts[key] += coeff * model[key].to(self.device)
-            is_init = True
-        
-        self.set_model_weights(agg_wts)
->>>>>>> 9234a62f
         return None
 
     def receive_and_aggregate(self, neighbors: List[int]) -> None:
