--- conflicted
+++ resolved
@@ -274,24 +274,7 @@
     def local_round_done(self) -> None:
         self.round += 1
 
-<<<<<<< HEAD
-    def get_model_weights(self, get_external_repr:bool=True) -> Dict[str, Tensor]:
-        """
-        Share the model weights
-
-        Args:
-            get_external_repr (bool): Whether to get the external representation of the model, 
-            used for malicious attacks where the model weights are modified before sharing.
-        """
-
-        if get_external_repr and self.malicious_type != "normal":
-            # Get the external representation of the malicious model
-            model = self.get_malicious_model_weights()
-        else:
-            model = self.model.state_dict()
-        message = {"sender": self.node_id, "round": self.round, "model": model}
-=======
-    def get_model_weights(self, chop_model:bool=False) -> Dict[str, int|Dict[str, Any]]:
+    def get_model_weights(self, chop_model:bool=False, get_external_repr:bool=True) -> Dict[str, int|Dict[str, Any]]:
         """
         Share the model weights
         params:
@@ -300,10 +283,12 @@
         if chop_model:
             model, _ = self.model_utils.get_split_model(self.model, self.config["split_layer"])
             model = model.state_dict()
+        elif get_external_repr and self.malicious_type != "normal":
+            # Get the external representation of the malicious model
+            model = self.get_malicious_model_weights()
         else:
             model = self.model.state_dict()
         message: Dict[str, int|Dict[str, Any]] = {"sender": self.node_id, "round": self.round, "model": model}
->>>>>>> ded2ba57
 
         if "gia" in self.config and hasattr(self, 'images') and hasattr(self, 'labels'):
             # also stream image and labels
