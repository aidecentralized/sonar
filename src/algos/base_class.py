--- conflicted
+++ resolved
@@ -285,11 +285,6 @@
         params:
         @chop_model: bool, if True, the model will only send the client part of the model. Only being used by Split Learning
         """
-<<<<<<< HEAD
-        self.model.eval() # set model to eval
-
-        message = {"sender": self.node_id, "round": self.round, "model": self.model.state_dict()}
-=======
         if chop_model:
             model, _ = self.model_utils.get_split_model(self.model, self.config["split_layer"])
             model = model.state_dict()
@@ -299,7 +294,6 @@
         else:
             model = self.model.state_dict()
         message: Dict[str, int|Dict[str, Any]] = {"sender": self.node_id, "round": self.round, "model": model}
->>>>>>> c8ed3a73
 
         if "gia" in self.config and hasattr(self, 'images') and hasattr(self, 'labels'):
             # also stream image and labels
@@ -693,7 +687,7 @@
             self.classes_of_interest = classes
             self.train_indices = train_indices
             self.train_dset = train_dset
-<<<<<<< HEAD
+
             self.dloader = DataLoader(train_dset, batch_size=1, shuffle=False)
             self._test_loader = DataLoader(test_dset, batch_size=1, shuffle=False)
 
@@ -704,12 +698,7 @@
             self.log_utils.log_base_image(train_data,
                                           train_labels,
                                           self.node_id)
-=======
-            self.dloader: DataLoader[Any] = DataLoader(train_dset, batch_size=len(train_dset), shuffle=False)
-            self._test_loader: DataLoader[Any] = DataLoader(test_dset, batch_size=len(test_dset), shuffle=False)
-            print("Using GIA data setup")
-            print(self.labels)
->>>>>>> c8ed3a73
+
         else:
             if config.get("test_samples_per_class", None) is not None:
                 test_dset, _ = balanced_subset(test_dset, config["test_samples_per_class"])
