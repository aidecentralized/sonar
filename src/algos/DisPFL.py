--- conflicted
+++ resolved
@@ -6,11 +6,7 @@
 import math
 import random
 from collections import OrderedDict
-<<<<<<< HEAD
 from typing import Any, Dict, List, Optional, Tuple
-=======
-from typing import Any, Dict, List
->>>>>>> 927fd35d
 
 import numpy as np
 import torch
@@ -38,7 +34,6 @@
     """
     Client class for DisPFL (Distributed Personalized Federated Learning).
     """
-<<<<<<< HEAD
 
     def __init__(self, config: Dict[str, Any]) -> None:
         super().__init__(config)
@@ -57,19 +52,7 @@
         self.server_node: int = 1  # leader node
         self.num_users: int = config["num_users"]
         self.neighbors: List[int] = list(range(self.num_users))
-=======
-    def __init__(self, config) -> None:
-        super().__init__(config)
-        self.config = config
-        self.tag = CommProtocol
-        self.model_save_path = f"{self.config['results_path']}/saved_models/node_{self.node_id}.pt"
-        self.dense_ratio = self.config["dense_ratio"]
-        self.anneal_factor = self.config["anneal_factor"]
-        self.dis_gradient_check = self.config["dis_gradient_check"]
-        self.server_node = 1  # leader node
-        self.num_users = config["num_users"]
-        self.neighbors = list(range(self.num_users))
->>>>>>> 927fd35d
+
         if self.node_id == 1:
             self.clients = list(range(2, self.num_users + 1))
 
@@ -89,13 +72,6 @@
         test_loss, acc = self.model_utils.test(
             self.model, self._test_loader, self.loss_fn, self.device
         )
-<<<<<<< HEAD
-=======
-        # TODO save the model if the accuracy is better than the best accuracy so far
-        # if acc > self.best_acc:
-        #     self.best_acc = acc
-        #     self.model_utils.save_model(self.model, self.model_save_path)
->>>>>>> 927fd35d
         return test_loss, acc
 
     def get_trainable_params(self) -> Dict[str, Tensor]:
@@ -316,7 +292,6 @@
 
     def _benefit_choose(
         self,
-<<<<<<< HEAD
         round_idx: int,  # pylint: disable=unused-argument
         cur_clnt: int,
         client_num_in_total: int,
@@ -326,17 +301,6 @@
         cs: bool = False,
         active_ths_rnd: Optional[np.ndarray] = None,
     ) -> np.ndarray:
-=======
-        round_idx,
-        cur_clnt,
-        client_num_in_total,
-        client_num_per_round,
-        dist_local,
-        total_dist,
-        cs=False,
-        active_ths_rnd=None,
-    ):
->>>>>>> 927fd35d
         """
         Benefit choose method for client selection.
         """
@@ -486,7 +450,6 @@
     """
     Server class for DisPFL (Distributed Personalized Federated Learning).
     """
-<<<<<<< HEAD
 
     def __init__(self, config: Dict[str, Any]) -> None:
         super().__init__(config)
@@ -502,16 +465,6 @@
         )
         self.dense_ratio: float = self.config["dense_ratio"]
         self.num_users: int = self.config["num_users"]
-=======
-    def __init__(self, config) -> None:
-        super().__init__(config)
-        self.config = config
-        self.set_model_parameters(config)
-        self.tag = CommProtocol
-        self.model_save_path = f"{self.config['results_path']}/saved_models/node_{self.node_id}.pt"
-        self.dense_ratio = self.config["dense_ratio"]
-        self.num_users = self.config["num_users"]
->>>>>>> 927fd35d
 
     def get_representation(self) -> OrderedDict[str, Tensor]:
         """
