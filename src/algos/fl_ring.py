--- conflicted
+++ resolved
@@ -1,7 +1,6 @@
 """This module defines the RingTopology class for managing ring topologies in federated learning."""
 # pylint: disable=R0903
 class RingTopology:
-<<<<<<< HEAD
     """Manages the nodes in a federated learning ring topology.
 
     This class provides methods to select the next node(s) for communication
@@ -17,9 +16,7 @@
         Returns:
             list: A list of selected node IDs.
         """
-=======
-    def get_selected_ids(self, node_id, config):
->>>>>>> 4ab89af9
+
         if (node_id + 1) % config["num_users"] == 0:
             selected_ids = [(node_id + 2) % config["num_users"]]
         else:
