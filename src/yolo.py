--- conflicted
+++ resolved
@@ -1,9 +1,3 @@
-<<<<<<< HEAD
-=======
-import torch
-import torch.nn as nn
-import torch.optim as optim
->>>>>>> ae175752
 import os
 import torch
 import torch.nn as nn 
