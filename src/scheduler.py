# scheduler.py
"""
This module manages the orchestration of federated learning experiments.
"""

import os
import time
from typing import Any, Dict, List

import torch

import random
import numpy

from algos.base_class import BaseNode
from algos.fl import FedAvgClient, FedAvgServer
from algos.isolated import IsolatedServer
from algos.fl_assigned import FedAssClient, FedAssServer
from algos.fl_isolated import FedIsoClient, FedIsoServer
from algos.fl_weight import FedWeightClient, FedWeightServer
from algos.fl_static import FedStaticNode, FedStaticServer
from algos.swarm import SWARMClient, SWARMServer
from algos.swift import SwiftNode, SwiftServer
from algos.DisPFL import DisPFLClient, DisPFLServer
from algos.def_kt import DefKTClient, DefKTServer
from algos.fedfomo import FedFomoClient, FedFomoServer
from algos.L2C import L2CClient, L2CServer
from algos.MetaL2C import MetaL2CClient, MetaL2CServer
from algos.fl_central import CentralizedCLient, CentralizedServer
from algos.fl_data_repr import FedDataRepClient, FedDataRepServer
from algos.fl_val import FedValClient, FedValServer
from algos.fl_push import FedAvgPushClient, FedAvgPushServer

from utils.communication.comm_utils import CommunicationManager
from utils.config_utils import load_config, process_config
from utils.log_utils import copy_source_code, check_and_create_path

# Mapping of algorithm names to their corresponding client and server classes so that they can be consumed by the scheduler later on.
algo_map: Dict[str, List[FedAvgClient]] = { # type: ignore
    "fedavg": [FedAvgServer, FedAvgClient],
    "isolated": [IsolatedServer, IsolatedServer],
    "fedass": [FedAssServer, FedAssClient],
    "fediso": [FedIsoServer, FedIsoClient],
    "fedweight": [FedWeightServer, FedWeightClient],
    "fedstatic": [FedStaticServer, FedStaticNode],
    "swarm": [SWARMServer, SWARMClient],
    "dispfl": [DisPFLServer, DisPFLClient],
    "defkt": [DefKTServer, DefKTClient],
    "fedfomo": [FedFomoServer, FedFomoClient],
    "l2c": [L2CServer, L2CClient],
    "metal2c": [MetaL2CServer, MetaL2CClient],
    "centralized": [CentralizedServer, CentralizedCLient],
    "feddatarepr": [FedDataRepServer, FedDataRepClient],
    "fedval": [FedValServer, FedValClient],
    "swift": [SwiftServer, SwiftNode],
    "fedavgpush": [FedAvgPushServer, FedAvgPushClient],
}


def get_node(
    config: Dict[str, Any], rank: int, comm_utils: CommunicationManager
) -> BaseNode:
    algo_name = config["algo"]
    node_class = algo_map[algo_name][rank > 0]
    node = node_class(config, comm_utils) # type: ignore
    return node # type: ignore


class Scheduler:
    """Manages the overall orchestration of experiments"""

    def __init__(self) -> None:
        pass

    def install_config(self) -> None:
        self.config: Dict[str, Any] = process_config(self.config)

    def assign_config_by_path(
        self,
        sys_config_path: str,
        algo_config_path: str,
        is_super_node: bool | None = None,
        host: str | None = None,
    ) -> None:
        self.sys_config : Dict[str, Any]= load_config(sys_config_path)
        if is_super_node:
            self.sys_config["comm"]["rank"] = 0
        else:
            self.sys_config["comm"]["host"] = host
            self.sys_config["comm"]["rank"] = None
        self.config : Dict[str, Any]= {}
        self.config.update(self.sys_config)

    def merge_configs(self) -> None:
        self.config.update(self.sys_config)
        node_name : str = "node_{}".format(self.communication.get_rank())
        self.algo_config : Dict[str, Any] = self.sys_config["algos"][node_name]
        self.config.update(self.algo_config)
        self.config["dropout_dicts"] = self.sys_config.get("dropout_dicts", {}).get(node_name, {})

    def initialize(self, copy_souce_code: bool = True) -> None:
        assert self.config is not None, "Config should be set when initializing"
        self.communication : CommunicationManager = CommunicationManager(self.config)
        self.config["comm"]["rank"] = self.communication.get_rank()
        # Base clients modify the seed later on
        seed : int = self.config["seed"]
        torch.manual_seed(seed)  # type: ignore
        random.seed(seed)
        numpy.random.seed(seed)
        self.merge_configs()
        if self.communication.get_rank() == 0:
            if copy_souce_code:
                copy_source_code(self.config)
            else:
                path : str = self.config["results_path"]
                check_and_create_path(path)
                os.mkdir(self.config["saved_models"])
                os.mkdir(self.config["log_path"])
        else:
            # wait for 10 seconds for the super node to create the directories
            # the reason we do not wait indefinitely is because we need
            # ordinary nodes to make directories as well if they are running
            # from a different machine
            print("Waiting for 10 seconds for the super node to create directories")
            time.sleep(10)
<<<<<<< HEAD
        self.node = get_node(
=======

        self.node : BaseNode = get_node(
>>>>>>> 481c3674
            self.config,
            rank=self.communication.get_rank(),
            comm_utils=self.communication,
        )

    def run_job(self) -> None:
        self.node.run_protocol()
        self.communication.finalize()<|MERGE_RESOLUTION|>--- conflicted
+++ resolved
@@ -123,12 +123,8 @@
             # from a different machine
             print("Waiting for 10 seconds for the super node to create directories")
             time.sleep(10)
-<<<<<<< HEAD
-        self.node = get_node(
-=======
 
         self.node : BaseNode = get_node(
->>>>>>> 481c3674
             self.config,
             rank=self.communication.get_rank(),
             comm_utils=self.communication,
